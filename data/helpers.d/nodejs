--- conflicted
+++ resolved
@@ -1,37 +1,11 @@
 #!/bin/bash
 
-<<<<<<< HEAD
 ynh_nodejs_try_bash_extension() {
   if [ -x src/configure ]; then
     src/configure && make -C src || {
       ynh_print_info --message="Optional bash extension failed to build, but things will still work normally."
     }
   fi
-=======
-n_version=7.2.2
-n_install_dir="/opt/node_n"
-node_version_path="$n_install_dir/n/versions/node"
-# N_PREFIX is the directory of n, it needs to be loaded as a environment variable.
-export N_PREFIX="$n_install_dir"
-
-# Install Node version management
-#
-# [internal]
-#
-# usage: ynh_install_n
-#
-# Requires YunoHost version 2.7.12 or higher.
-ynh_install_n () {
-    ynh_print_info --message="Installation of N - Node.js version management"
-    # Build an app.src for n
-    echo "SOURCE_URL=https://github.com/tj/n/archive/v${n_version}.tar.gz
-SOURCE_SUM=9654440b0e7169cf3be5897a563258116b21ec6e7e7e266acc56979d3ebec6a2" > "$YNH_APP_BASEDIR/conf/n.src"
-    # Download and extract n
-    ynh_setup_source --dest_dir="$n_install_dir/git" --source_id=n
-    # Install n
-    (cd "$n_install_dir/git"
-    PREFIX=$N_PREFIX make install 2>&1)
->>>>>>> 52e30704
 }
 
 nodenv_install_dir="/opt/nodenv"
@@ -98,19 +72,14 @@
         PATH="$nodejs_path:$PATH"
     fi
     # Create an alias to easily load the PATH
-<<<<<<< HEAD
     ynh_node_load_PATH="PATH=$PATH"
+    # Same var but in lower case to be compatible with ynh_replace_vars...
     ynh_nodejs_load_path="PATH=$PATH"
 
     # Sets the local application-specific Node.js version
     pushd $final_path
         $nodenv_install_dir/bin/nodenv local $nodejs_version
     popd
-=======
-    ynh_node_load_PATH="PATH=$node_PATH"
-    # Same var but in lower case to be compatible with ynh_replace_vars...
-    ynh_node_load_path="PATH=$node_PATH"
->>>>>>> 52e30704
 }
 
 # Install a specific version of Node.js
