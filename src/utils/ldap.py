--- conflicted
+++ resolved
@@ -151,13 +151,9 @@
 
         """
         if not base:
-<<<<<<< HEAD
             base = BASEDN
-=======
-            base = self.basedn
-        else:
-            base = base + "," + self.basedn
->>>>>>> d642d850
+        else:
+            base = base + "," + BASEDN
 
         try:
             result = self.con.search_s(base, ldap.SCOPE_SUBTREE, filter, attrs)
@@ -258,13 +254,8 @@
             Boolean | MoulinetteError
 
         """
-<<<<<<< HEAD
         dn = f"{rdn},{BASEDN}"
-        actual_entry = self.search(base=dn, attrs=None)
-=======
-        dn = rdn + "," + self.basedn
         actual_entry = self.search(rdn, attrs=None)
->>>>>>> d642d850
         ldif = modlist.modifyModlist(actual_entry[0], attr_dict, ignore_oldexistent=1)
 
         if ldif == []:
