#!/bin/bash

set -e

services_path="/etc/yunohost/services.yml"

do_init_regen() {
  if [[ $EUID -ne 0 ]]; then
    echo "You must be root to run this script" 1>&2
    exit 1
  fi

  cd /usr/share/yunohost/templates/yunohost

  [[ -d /etc/yunohost ]] || mkdir -p /etc/yunohost

  # set default current_host
  [[ -f /etc/yunohost/current_host ]] \
    || echo "yunohost.org" > /etc/yunohost/current_host

  # copy default services and firewall
  [[ -f $services_path ]] \
    || cp services.yml "$services_path"
  [[ -f /etc/yunohost/firewall.yml ]] \
    || cp firewall.yml /etc/yunohost/firewall.yml

  # allow users to access /media directory
  [[ -d /etc/skel/media ]] \
    || (mkdir -p /media && ln -s /media /etc/skel/media)

  # Cert folders
  mkdir -p /etc/yunohost/certs
  chown -R root:ssl-cert /etc/yunohost/certs
  chmod 750 /etc/yunohost/certs

  # App folders
  mkdir -p /etc/yunohost/apps
  chmod 700 /etc/yunohost/apps
  mkdir -p /home/yunohost.app
  chmod 755 /home/yunohost.app

  # Backup folders
  mkdir -p /home/yunohost.backup/archives
  chmod 750 /home/yunohost.backup/archives
  chown root:root /home/yunohost.backup/archives # This is later changed to admin:root once admin user exists

  # Empty ssowat json persistent conf
  echo "{}" > '/etc/ssowat/conf.json.persistent'
  chmod 644 /etc/ssowat/conf.json.persistent
  chown root:root /etc/ssowat/conf.json.persistent

  mkdir -p /var/cache/yunohost/repo
}

do_pre_regen() {
  pending_dir=$1

  cd /usr/share/yunohost/templates/yunohost

  # update services.yml
  if [[ -f $services_path ]]; then
      tmp_services_path="${services_path}-tmp"
      new_services_path="${services_path}-new"
      cp "$services_path" "$tmp_services_path"
      _update_services "$new_services_path" || {
        mv "$tmp_services_path" "$services_path"
        exit 1
      }
      if [[ -f $new_services_path ]]; then
          # replace services.yml with new one
          mv "$new_services_path" "$services_path"
          mv "$tmp_services_path" "${services_path}-old"
      else
          rm -f "$tmp_services_path"
      fi
  else
      cp services.yml /etc/yunohost/services.yml
  fi

  # add cron job for diagnosis to be ran at 7h and 19h + a random delay between
  # 0 and 20min, meant to avoid every instances running their diagnosis at
  # exactly the same time, which may overload the diagnosis server.
  mkdir -p $pending_dir/etc/cron.d/
  cat > $pending_dir/etc/cron.d/yunohost-diagnosis << EOF
SHELL=/bin/bash
0 7,19 * * * root : YunoHost Automatic Diagnosis; sleep \$((RANDOM\\%1200)); yunohost diagnosis run --email > /dev/null 2>/dev/null || echo "Running the automatic diagnosis failed miserably"
EOF

  # If we subscribed to a dyndns domain, add the corresponding cron
  # - delay between 0 and 60 secs to spread the check over a 1 min window
  # - do not run the command if some process already has the lock, to avoid queuing hundreds of commands...
  if ls -l /etc/yunohost/dyndns/K*.private 2>/dev/null
  then
    cat > $pending_dir/etc/cron.d/yunohost-dyndns << EOF
SHELL=/bin/bash
*/10 * * * * root : YunoHost DynDNS update; sleep \$((RANDOM\\%60)); test -e /var/run/moulinette_yunohost.lock || yunohost dyndns update >> /dev/null
EOF
  fi

  # legacy stuff to avoid yunohost reporting etckeeper as manually modified
  # (this make sure that the hash is null / file is flagged as to-delete)
  mkdir -p $pending_dir/etc/etckeeper
  touch $pending_dir/etc/etckeeper/etckeeper.conf

  # Skip ntp if inside a container (inspired from the conf of systemd-timesyncd)
  mkdir -p ${pending_dir}/etc/systemd/system/ntp.service.d/
  echo "
[Unit]
ConditionCapability=CAP_SYS_TIME
ConditionVirtualization=!container
" > ${pending_dir}/etc/systemd/system/ntp.service.d/ynh-override.conf

  # Make nftable conflict with yunohost-firewall
  mkdir -p ${pending_dir}/etc/systemd/system/nftables.service.d/
  cat > ${pending_dir}/etc/systemd/system/nftables.service.d/ynh-override.conf << EOF
[Unit]
# yunohost-firewall and nftables conflict with each other
Conflicts=yunohost-firewall.service
ConditionFileIsExecutable=!/etc/init.d/yunohost-firewall
ConditionPathExists=!/etc/systemd/system/multi-user.target.wants/yunohost-firewall.service
EOF
}

do_post_regen() {
  regen_conf_files=$1

  ######################
  # Enfore permissions #
  ######################

<<<<<<< HEAD
  chown admin:root /home/yunohost.backup/archives
=======
  if [ -d /home/yunohost.backup ]
  then
    chmod 750 /home/yunohost.backup
    chown admin:root /home/yunohost.backup
  fi
  if [ -d /home/yunohost.backup/archives ]
  then
    chmod 750 /home/yunohost.backup/archives
    chown admin:root /home/yunohost.backup/archives
  fi
  if [ -d /home/yunohost.conf ]
  then
    chmod 750 /home/yunohost.conf
    chown root:root /home/yunohost.conf
  fi
>>>>>>> 4a7129e6

  # Certs
  # We do this with find because there could be a lot of them...
  chown -R root:ssl-cert /etc/yunohost/certs
  chmod 750 /etc/yunohost/certs
  find /etc/yunohost/certs/ -type f -exec chmod 640 {} \;
  find /etc/yunohost/certs/ -type d -exec chmod 750 {} \;

  # Misc configuration / state files
  chown root:root $(ls /etc/yunohost/{*.yml,*.yaml,*.json,mysql,psql} 2>/dev/null)
  chmod 600 $(ls /etc/yunohost/{*.yml,*.yaml,*.json,mysql,psql} 2>/dev/null)

  # Apps folder, custom hooks folder
  [[ ! -e /etc/yunohost/hooks.d ]] || (chown root /etc/yunohost/hooks.d && chmod 700 /etc/yunohost/hooks.d)
  [[ ! -e /etc/yunohost/apps ]] || (chown root /etc/yunohost/apps && chmod 700 /etc/yunohost/apps)

  # Propagates changes in systemd service config overrides
  [[ ! "$regen_conf_files" =~ "ntp.service.d/ynh-override.conf" ]] || { systemctl daemon-reload; systemctl restart ntp; }
  [[ ! "$regen_conf_files" =~ "nftables.service.d/ynh-override.conf" ]] || systemctl daemon-reload
}

_update_services() {
  python3 - << EOF
import yaml


with open('services.yml') as f:
    new_services = yaml.load(f)

with open('/etc/yunohost/services.yml') as f:
    services = yaml.load(f) or {}

updated = False


for service, conf in new_services.items():
    # remove service with empty conf
    if conf is None:
        if service in services:
            print("removing '{0}' from services".format(service))
            del services[service]
            updated = True

    # add new service
    elif not services.get(service, None):
        print("adding '{0}' to services".format(service))
        services[service] = conf
        updated = True

    # update service conf
    else:
        conffiles = services[service].pop('conffiles', {})

        # status need to be removed
        if "status" not in conf and "status" in services[service]:
            print("update '{0}' service status access".format(service))
            del services[service]["status"]
            updated = True

        if services[service] != conf:
            print("update '{0}' service".format(service))
            services[service].update(conf)
            updated = True

        if conffiles:
            services[service]['conffiles'] = conffiles

        # Remove legacy /var/log/daemon.log and /var/log/syslog from log entries
        # because they are too general. Instead, now the journalctl log is
        # returned by default which is more relevant.
        if "log" in services[service]:
            if services[service]["log"] in ["/var/log/syslog", "/var/log/daemon.log"]:
                del services[service]["log"]

if updated:
    with open('/etc/yunohost/services.yml-new', 'w') as f:
        yaml.safe_dump(services, f, default_flow_style=False)
EOF
}

FORCE=${2:-0}
DRY_RUN=${3:-0}

case "$1" in
  pre)
    do_pre_regen $4
    ;;
  post)
    do_post_regen $4
    ;;
  init)
    do_init_regen
    ;;
  *)
    echo "hook called with unknown argument \`$1'" >&2
    exit 1
    ;;
esac

exit 0<|MERGE_RESOLUTION|>--- conflicted
+++ resolved
@@ -128,25 +128,12 @@
   # Enfore permissions #
   ######################
 
-<<<<<<< HEAD
+  chmod 750 /home/yunohost.conf
+  chmod 750 /home/yunohost.backup
+  chmod 750 /home/yunohost.backup/archives
+  chown root:root /home/yunohost.conf
+  chown admin:root /home/yunohost.backup
   chown admin:root /home/yunohost.backup/archives
-=======
-  if [ -d /home/yunohost.backup ]
-  then
-    chmod 750 /home/yunohost.backup
-    chown admin:root /home/yunohost.backup
-  fi
-  if [ -d /home/yunohost.backup/archives ]
-  then
-    chmod 750 /home/yunohost.backup/archives
-    chown admin:root /home/yunohost.backup/archives
-  fi
-  if [ -d /home/yunohost.conf ]
-  then
-    chmod 750 /home/yunohost.conf
-    chown root:root /home/yunohost.conf
-  fi
->>>>>>> 4a7129e6
 
   # Certs
   # We do this with find because there could be a lot of them...
