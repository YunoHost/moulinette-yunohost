--- conflicted
+++ resolved
@@ -26,8 +26,4 @@
   script:
     - apt-get update -o Acquire::Retries=3
     - DEBIAN_FRONTEND=noninteractive SUDO_FORCE_REMOVE=yes apt --assume-yes -o Dpkg::Options::="--force-confold" --allow-downgrades install ./$YNH_BUILD_DIR/*.deb
-<<<<<<< HEAD
-    - yunohost tools postinstall -d domain.tld -p the_password --force-diskspace
-=======
-    - yunohost tools postinstall -d domain.tld -u syssa -F 'Syssa Mine' -p the_password --ignore-dyndns --force-diskspace
->>>>>>> e7a0e659
+    - yunohost tools postinstall -d domain.tld -u syssa -F 'Syssa Mine' -p the_password --ignore-dyndns --force-diskspace