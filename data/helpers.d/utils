# Extract a key from a plain command output
#
# example: yunohost user info tata --output-as plain | ynh_get_plain_key mail
#
# usage: ynh_get_plain_key key [subkey [subsubkey ...]]
# | ret: string - the key's value
ynh_get_plain_key() {
    prefix="#"
    founded=0
    key=$1
    shift
    while read line; do
        if [[ "$founded" == "1" ]] ; then
            [[ "$line" =~ ^${prefix}[^#] ]] && return
            echo $line
        elif [[ "$line" =~ ^${prefix}${key}$ ]]; then
            if [[ -n "${1:-}" ]]; then
                prefix+="#"
                key=$1
                shift
            else
                founded=1
            fi
        fi
    done
}

# Download, check integrity, uncompress and patch the source from app.src
#
# The file conf/app.src need to contains:
# 
# SOURCE_URL=Address to download the app archive
# SOURCE_SUM=Control sum
# # (Optional) Programm to check the integrity (sha256sum, md5sum...)
# # default: sha256
# SOURCE_SUM_PRG=sha256
# # (Optional) Archive format
# # default: tar.gz
# SOURCE_FORMAT=tar.gz
# # (Optional) Put false if source are directly in the archive root
# # default: true
# SOURCE_IN_SUBDIR=false
# # (Optionnal) Name of the local archive (offline setup support)
# # default: ${src_id}.${src_format}
# SOURCE_FILENAME=example.tar.gz 
#
# Details:
# This helper download sources from SOURCE_URL if there is no local source
# archive in /opt/yunohost-apps-src/APP_ID/SOURCE_FILENAME
# 
# Next, it check the integrity with "SOURCE_SUM_PRG -c --status" command.
# 
# If it's ok, the source archive will be uncompress in $dest_dir. If the
# SOURCE_IN_SUBDIR is true, the first level directory of the archive will be
# removed.
#
# Finally, patches named sources/patches/${src_id}-*.patch and extra files in
# sources/extra_files/$src_id will be applyed to dest_dir
#
#
# usage: ynh_setup_source dest_dir [source_id]
# | arg: dest_dir  - Directory where to setup sources
# | arg: source_id - Name of the app, if the package contains more than one app
ynh_setup_source () {
    local dest_dir=$1
    local src_id=${2:-app} # If the argument is not given, source_id equal "app"
    
    # Load value from configuration file (see above for a small doc about this file
    # format)
    local src_url=$(grep 'SOURCE_URL=' "../conf/${src_id}.src" | cut -d= -f2-)
    local src_sum=$(grep 'SOURCE_SUM=' "../conf/${src_id}.src" | cut -d= -f2-)
    local src_sumprg=$(grep 'SOURCE_SUM_PRG=' "../conf/${src_id}.src" | cut -d= -f2-)
    local src_format=$(grep 'SOURCE_FORMAT=' "../conf/${src_id}.src" | cut -d= -f2-)
    local src_in_subdir=$(grep 'SOURCE_IN_SUBDIR=' "../conf/${src_id}.src" | cut -d= -f2-)
    local src_filename=$(grep 'SOURCE_FILENAME=' "../conf/${src_id}.src" | cut -d= -f2-)
    
    # Default value
    src_sumprg=${src_sumprg:-sha256sum}
    src_in_subdir=${src_in_subdir:-true}
    src_format=$(echo "$src_format" | tr '[:upper:]' '[:lower:]')
    if [ "$src_filename" = "" ] ; then
        src_filename="${src_id}.${src_format}"
    fi
    local local_src="/opt/yunohost-apps-src/${YNH_APP_ID}/${src_filename}"

    if test -e "$local_src"
    then    # Use the local source file if it is present
        cp $local_src $src_filename
    else    # If not, download the source
        wget -nv -O $src_filename $src_url
    fi

    # Check the control sum
    echo "${src_sum} ${src_filename}" | ${src_sumprg} -c --status \
        || ynh_die "Corrupt source"

    # Extract source into the app dir
    mkdir -p "$dest_dir"
    if [ "$src_format" = "zip" ]
    then 
        # Zip format
        # Using of a temp directory, because unzip doesn't manage --strip-components
        if $src_in_subdir ; then
<<<<<<< HEAD
            local tmp_dir=$(mktemp -d)
            unzip -quo $src_filename -d "$tmp_dir"
            cp -a $tmp_dir/*/. "$dest_dir"
=======
            local tmp_dir=$(sudo mktemp -d)
            sudo unzip -quo $src_filename -d "$tmp_dir"
            sudo cp -a $tmp_dir/*/. "$dest_dir"
>>>>>>> 70f3d9bf
            ynh_secure_remove "$tmp_dir"
        else
            sudo nzip -quo $src_filename -d "$dest_dir"
        fi
    else
        local strip=""
        if $src_in_subdir ; then
            strip="--strip-components 1"
        fi
        if [[ "$src_format" =~ ^tar.gz|tar.bz2|tar.xz$ ]] ; then
            sudo tar -xf $src_filename -C "$dest_dir" $strip
        else
            ynh_die "Archive format unrecognized."
        fi
    fi

    # Apply patches
    if (( $(find ../sources/patches/ -type f -name "${src_id}-*.patch" 2> /dev/null | wc -l) > "0" )); then
        local old_dir=$(pwd)
        (cd "$dest_dir" \
            && for p in $old_dir/../sources/patches/${src_id}-*.patch; do \
                patch -p1 < $p; done) \
            || ynh_die "Unable to apply patches"
        cd $old_dir
    fi

    # Add supplementary files
    if test -e "../sources/extra_files/${src_id}"; then
        cp -a ../sources/extra_files/$src_id/. "$dest_dir"
    fi

}<|MERGE_RESOLUTION|>--- conflicted
+++ resolved
@@ -101,18 +101,12 @@
         # Zip format
         # Using of a temp directory, because unzip doesn't manage --strip-components
         if $src_in_subdir ; then
-<<<<<<< HEAD
             local tmp_dir=$(mktemp -d)
             unzip -quo $src_filename -d "$tmp_dir"
             cp -a $tmp_dir/*/. "$dest_dir"
-=======
-            local tmp_dir=$(sudo mktemp -d)
-            sudo unzip -quo $src_filename -d "$tmp_dir"
-            sudo cp -a $tmp_dir/*/. "$dest_dir"
->>>>>>> 70f3d9bf
             ynh_secure_remove "$tmp_dir"
         else
-            sudo nzip -quo $src_filename -d "$dest_dir"
+            unzip -quo $src_filename -d "$dest_dir"
         fi
     else
         local strip=""
@@ -120,7 +114,7 @@
             strip="--strip-components 1"
         fi
         if [[ "$src_format" =~ ^tar.gz|tar.bz2|tar.xz$ ]] ; then
-            sudo tar -xf $src_filename -C "$dest_dir" $strip
+            tar -xf $src_filename -C "$dest_dir" $strip
         else
             ynh_die "Archive format unrecognized."
         fi
