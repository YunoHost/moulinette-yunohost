# -*- coding: utf-8 -*-

""" License

    Copyright (C) 2014 YUNOHOST.ORG

    This program is free software; you can redistribute it and/or modify
    it under the terms of the GNU Affero General Public License as published
    by the Free Software Foundation, either version 3 of the License, or
    (at your option) any later version.

    This program is distributed in the hope that it will be useful,
    but WITHOUT ANY WARRANTY; without even the implied warranty of
    MERCHANTABILITY or FITNESS FOR A PARTICULAR PURPOSE.  See the
    GNU Affero General Public License for more details.

    You should have received a copy of the GNU Affero General Public License
    along with this program; if not, see http://www.gnu.org/licenses

"""

""" yunohost_permission.py

    Manage permissions
"""

import copy
import grp
import random

from moulinette import m18n
from moulinette.utils.log import getActionLogger
from yunohost.utils.error import YunohostError
from yunohost.user import user_list
from yunohost.log import is_unit_operation

logger = getActionLogger('yunohost.user')

SYSTEM_PERMS = ["mail", "xmpp", "stfp"]

#
#
#  The followings are the methods exposed through the "yunohost user permission" interface
#
#


def user_permission_list(short=False, full=False, ignore_system_perms=False):
    """
    List permissions and corresponding accesses
    """

    # Fetch relevant informations

    from yunohost.utils.ldap import _get_ldap_interface, _ldap_path_extract
    ldap = _get_ldap_interface()
    permissions_infos = ldap.search('ou=permission,dc=yunohost,dc=org',
                                    '(objectclass=permissionYnh)',
                                    ["cn", 'groupPermission', 'inheritPermission', 'URL'])

    # Parse / organize information to be outputed

    permissions = {}
    for infos in permissions_infos:

        name = infos['cn'][0]

        if ignore_system_perms and name.split(".")[0] in SYSTEM_PERMS:
            continue

        permissions[name] = {}
        permissions[name]["allowed"] = [_ldap_path_extract(p, "cn") for p in infos.get('groupPermission', [])]

        if full:
            permissions[name]["corresponding_users"] = [_ldap_path_extract(p, "uid") for p in infos.get('inheritPermission', [])]
            permissions[name]["url"] = infos.get("URL", [None])[0]

    if short:
        permissions = permissions.keys()

    return {'permissions': permissions}


@is_unit_operation()
def user_permission_update(operation_logger, permission, add=None, remove=None, sync_perm=True):
    """
    Allow or Disallow a user or group to a permission for a specific application

    Keyword argument:
        permission     -- Name of the permission (e.g. mail or or wordpress or wordpress.editors)
        add            -- List of groups or usernames to add to this permission
        remove         -- List of groups or usernames to remove from to this permission
    """
    from yunohost.hook import hook_callback
    from yunohost.utils.ldap import _get_ldap_interface
    ldap = _get_ldap_interface()

    # By default, manipulate main permission
    if "." not in permission:
        permission = permission + ".main"

    # Refuse to add "visitors" to mail, xmpp ... they require an account to make sense.
    if add and "visitors" in add and permission.split(".")[0] in SYSTEM_PERMS:
        raise YunohostError('permission_require_account', permission=permission)

    # Fetch currently allowed groups for this permission

    existing_permission = user_permission_list(full=True)["permissions"].get(permission, None)
    if existing_permission is None:
        raise YunohostError('permission_not_found', permission=permission)

    current_allowed_groups = existing_permission["allowed"]
    operation_logger.related_to.append(('app', permission.split(".")[0]))

    # Compute new allowed group list (and make sure what we're doing make sense)

    new_allowed_groups = copy.copy(current_allowed_groups)

    if add:
        groups_to_add = [add] if not isinstance(add, list) else add
        for group in groups_to_add:
            if group in current_allowed_groups:
                logger.warning(m18n.n('permission_already_allowed', permission=permission, group=group))
            else:
                operation_logger.related_to.append(('group', group))

        new_allowed_groups += groups_to_add

    if remove:
        groups_to_remove = [remove] if not isinstance(remove, list) else remove
        for group in groups_to_remove:
            if group not in current_allowed_groups:
                logger.warning(m18n.n('permission_already_disallowed', permission=permission, group=group))
            else:
                operation_logger.related_to.append(('group', group))

        new_allowed_groups = [g for g in new_allowed_groups if g not in groups_to_remove]

    # If we end up with something like allowed groups is ["all_users", "volunteers"]
    # we shall warn the users that they should probably choose between one or the other,
    # because the current situation is probably not what they expect / is temporary ?

    if len(new_allowed_groups) > 1:
        if "all_users" in new_allowed_groups:
            logger.warning(m18n.n("permission_currently_allowed_for_all_users"))
        if "visitors" in new_allowed_groups:
            logger.warning(m18n.n("permission_currently_allowed_for_visitors"))

    # Don't update LDAP if we update exactly the same values
    if set(new_allowed_groups) == set(current_allowed_groups):
        logger.warning(m18n.n("permission_already_up_to_date"))
        return existing_permission

    # Commit the new allowed group list

    operation_logger.start()

    new_permission = _update_ldap_group_permission(permission=permission, allowed=new_allowed_groups, sync_perm=sync_perm)

    logger.debug(m18n.n('permission_updated', permission=permission))
<<<<<<< HEAD
=======

    # Trigger permission sync if asked

    if sync_perm:
        permission_sync_to_user()

    new_permission = user_permission_list(full=True)["permissions"][permission]

    # Trigger app callbacks

    app = permission.split(".")[0]
    sub_permission = permission.split(".")[1]

    old_allowed_users = set(existing_permission["corresponding_users"])
    new_allowed_users = set(new_permission["corresponding_users"])

    effectively_added_users = new_allowed_users - old_allowed_users
    effectively_removed_users = old_allowed_users - new_allowed_users

    if effectively_added_users:
        hook_callback('post_app_addaccess', args=[app, ','.join(effectively_added_users), sub_permission])
    if effectively_removed_users:
        hook_callback('post_app_removeaccess', args=[app, ','.join(effectively_removed_users), sub_permission])

>>>>>>> 9defb301
    return new_permission


@is_unit_operation()
def user_permission_reset(operation_logger, permission, sync_perm=True):
    """
    Reset a given permission to just 'all_users'

    Keyword argument:
        permission -- Name of the permission (e.g. mail or nextcloud or wordpress.editors)
    """
    from yunohost.hook import hook_callback
    from yunohost.utils.ldap import _get_ldap_interface
    ldap = _get_ldap_interface()

    # By default, manipulate main permission
    if "." not in permission:
        permission = permission + ".main"

    # Fetch existing permission

    existing_permission = user_permission_list(full=True)["permissions"].get(permission, None)
    if existing_permission is None:
        raise YunohostError('permission_not_found', permission=permission)

    if existing_permission["allowed"] == ["all_users"]:
        logger.warning(m18n.n("permission_already_up_to_date"))
        return

    # Update permission with default (all_users)

    operation_logger.related_to.append(('app', permission.split(".")[0]))
    operation_logger.start()

    new_permission = _update_ldap_group_permission(permission=permission, allowed="all_users", sync_perm=sync_perm)

    logger.debug(m18n.n('permission_updated', permission=permission))
<<<<<<< HEAD
=======

    if sync_perm:
        permission_sync_to_user()

    new_permission = user_permission_list(full=True)["permissions"][permission]

    # Trigger app callbacks

    app = permission.split(".")[0]
    sub_permission = permission.split(".")[1]

    old_allowed_users = set(existing_permission["corresponding_users"])
    new_allowed_users = set(new_permission["corresponding_users"])

    effectively_added_users = new_allowed_users - old_allowed_users
    effectively_removed_users = old_allowed_users - new_allowed_users

    if effectively_added_users:
        hook_callback('post_app_addaccess', args=[app, ','.join(effectively_added_users), sub_permission])
    if effectively_removed_users:
        hook_callback('post_app_removeaccess', args=[app, ','.join(effectively_removed_users), sub_permission])

>>>>>>> 9defb301
    return new_permission

#
#
#  The followings methods are *not* directly exposed.
#  They are used to create/delete the permissions (e.g. during app install/remove)
#  and by some app helpers to possibly add additional permissions
#
#


@is_unit_operation()
def permission_create(operation_logger, permission, url=None, allowed=None, sync_perm=True):
    """
    Create a new permission for a specific application

    Keyword argument:
        permission -- Name of the permission (e.g. mail or nextcloud or wordpress.editors)
        url        -- (optional) URL for which access will be allowed/forbidden
        allowed    -- (optional) A list of group/user to allow for the permission

    If provided, 'url' is assumed to be relative to the app domain/path if they
    start with '/'.  For example:
       /                             -> domain.tld/app
       /admin                        -> domain.tld/app/admin
       domain.tld/app/api            -> domain.tld/app/api

    'url' can be later treated as a regex if it starts with "re:".
    For example:
       re:/api/[A-Z]*$               -> domain.tld/app/api/[A-Z]*$
       re:domain.tld/app/api/[A-Z]*$ -> domain.tld/app/api/[A-Z]*$
    """

    from yunohost.utils.ldap import _get_ldap_interface
    ldap = _get_ldap_interface()

    # By default, manipulate main permission
    if "." not in permission:
        permission = permission + ".main"

    # Validate uniqueness of permission in LDAP
    if ldap.get_conflict({'cn': permission},
                         base_dn='ou=permission,dc=yunohost,dc=org'):
        raise YunohostError('permission_already_exist', permission=permission)

    # Get random GID
    all_gid = {x.gr_gid for x in grp.getgrall()}

    uid_guid_found = False
    while not uid_guid_found:
        gid = str(random.randint(200, 99999))
        uid_guid_found = gid not in all_gid

    attr_dict = {
        'objectClass': ['top', 'permissionYnh', 'posixGroup'],
        'cn': str(permission),
        'gidNumber': gid,
    }

    if url:
        attr_dict['URL'] = url

    operation_logger.related_to.append(('app', permission.split(".")[0]))
    operation_logger.start()

    try:
        ldap.add('cn=%s,ou=permission' % permission, attr_dict)
    except Exception as e:
        raise YunohostError('permission_creation_failed', permission=permission, error=e)

    to_add = None

    # If who should be allowed is explicitly provided, use this info
    if allowed:
        if not isinstance(allowed, list):
            to_add = [allowed]
    # For main permission, we add all users by default
    elif permission.endswith(".main"):
        to_add = "all_users"

    new_permission = _update_ldap_group_permission(permission=permission, allowed=to_add, sync_perm=sync_perm)

    logger.debug(m18n.n('permission_created', permission=permission))
    return new_permission


@is_unit_operation()
def permission_url(operation_logger, permission, url=None, sync_perm=True):
    """
    Update urls related to a permission for a specific application

    Keyword argument:
        permission -- Name of the permission (e.g. mail or nextcloud or wordpress.editors)
        url        -- (optional) URL for which access will be allowed/forbidden
    """
    from yunohost.utils.ldap import _get_ldap_interface
    ldap = _get_ldap_interface()

    # Fetch existing permission

    existing_permission = user_permission_list(full=True)["permissions"].get(permission, None)
    if not existing_permission:
        raise YunohostError('permission_not_found', permission=permission)

    # Compute new url list
    old_url = existing_permission["url"]

    if old_url == url:
        logger.warning(m18n.n('permission_update_nothing_to_do'))
        return existing_permission

    # Actually commit the change

    operation_logger.related_to.append(('app', permission.split(".")[0]))
    operation_logger.start()

    try:
        ldap.update('cn=%s,ou=permission' % permission, {'URL': [url]})
    except Exception as e:
        raise YunohostError('permission_update_failed', permission=permission, error=e)

    if sync_perm:
        permission_sync_to_user()

    logger.debug(m18n.n('permission_updated', permission=permission))
    return user_permission_list(full=True)["permissions"][permission]


@is_unit_operation()
def permission_delete(operation_logger, permission, force=False, sync_perm=True):
    """
    Delete a permission

    Keyword argument:
        permission -- Name of the permission (e.g. mail or nextcloud or wordpress.editors)
    """

    # By default, manipulate main permission
    if "." not in permission:
        permission = permission + ".main"

    if permission.endswith(".main") and not force:
        raise YunohostError('permission_cannot_remove_main')

    from yunohost.utils.ldap import _get_ldap_interface
    ldap = _get_ldap_interface()

    # Make sure this permission exists

    existing_permission = user_permission_list(full=True)["permissions"].get(permission, None)
    if not existing_permission:
        raise YunohostError('permission_not_found', permission=permission)

    # Actually delete the permission

    operation_logger.related_to.append(('app', permission.split(".")[0]))
    operation_logger.start()

    try:
        ldap.remove('cn=%s,ou=permission' % permission)
    except Exception as e:
        raise YunohostError('permission_deletion_failed', permission=permission, error=e)

    if sync_perm:
        permission_sync_to_user()
    logger.debug(m18n.n('permission_deleted', permission=permission))


def permission_sync_to_user():
    """
    Sychronise the inheritPermission attribut in the permission object from the
    user<->group link and the group<->permission link
    """
    import os
    from yunohost.app import app_ssowatconf
    from yunohost.user import user_group_list
    from yunohost.utils.ldap import _get_ldap_interface
    ldap = _get_ldap_interface()

    groups = user_group_list(full=True)["groups"]
    permissions = user_permission_list(full=True)["permissions"]

    for permission_name, permission_infos in permissions.items():

        # These are the users currently allowed because there's an 'inheritPermission' object corresponding to it
        currently_allowed_users = set(permission_infos["corresponding_users"])

        # These are the users that should be allowed because they are member of a group that is allowed for this permission ...
        should_be_allowed_users = set([user for group in permission_infos["allowed"] for user in groups[group]["members"]])

        # Note that a LDAP operation with the same value that is in LDAP crash SLAP.
        # So we need to check before each ldap operation that we really change something in LDAP
        if currently_allowed_users == should_be_allowed_users:
            # We're all good, this permission is already correctly synchronized !
            continue

        new_inherited_perms = {'inheritPermission': ["uid=%s,ou=users,dc=yunohost,dc=org" % u for u in should_be_allowed_users],
                               'memberUid': should_be_allowed_users}

        # Commit the change with the new inherited stuff
        try:
            ldap.update('cn=%s,ou=permission' % permission_name, new_inherited_perms)
        except Exception as e:
            raise YunohostError('permission_update_failed', permission=permission_name, error=e)

    logger.debug("The permission database has been resynchronized")

    app_ssowatconf()

    # Reload unscd, otherwise the group ain't propagated to the LDAP database
    os.system('nscd --invalidate=passwd')
    os.system('nscd --invalidate=group')

def _update_ldap_group_permission(permission, allowed, sync_perm=True):
    """
        Internal function that will rewrite user permission

        permission -- Name of the permission (e.g. mail or nextcloud or wordpress.editors)
        allowed    -- A list of group/user to allow for the permission
    """

    from yunohost.hook import hook_callback
    from yunohost.user import user_group_list
    from yunohost.utils.ldap import _get_ldap_interface
    ldap = _get_ldap_interface()

    # Fetch currently allowed groups for this permission

    existing_permission = user_permission_list(full=True)["permissions"].get(permission, None)
    if existing_permission is None:
        raise YunohostError('permission_not_found', permission=permission)

    all_existing_groups = user_group_list()['groups'].keys()

    if allowed:
        if not isinstance(allowed, list):
            allowed = [allowed]
        for group in allowed:
            if group not in all_existing_groups:
                raise YunohostError('group_unknown', group=group)
    else:
        if sync_perm:
            permission_sync_to_user()

        return user_permission_list(full=True)["permissions"][permission]

    try:
        ldap.update('cn=%s,ou=permission' % permission,
                    {'groupPermission': ['cn=' + g + ',ou=groups,dc=yunohost,dc=org' for g in allowed]})
    except Exception as e:
        raise YunohostError('permission_update_failed', permission=permission, error=e)

    # Trigger permission sync if asked

    if sync_perm:
        permission_sync_to_user()

    new_permission = user_permission_list(full=True)["permissions"][permission]

    # Trigger app callbacks

    app = permission.split(".")[0]

    old_allowed_users = set(existing_permission["corresponding_users"])
    new_allowed_users = set(new_permission["corresponding_users"])

    effectively_added_users = new_allowed_users - old_allowed_users
    effectively_removed_users = old_allowed_users - new_allowed_users

    if effectively_added_users:
        hook_callback('post_app_addaccess', args=[app, ','.join(effectively_added_users)])
    if effectively_removed_users:
        hook_callback('post_app_removeaccess', args=[app, ','.join(effectively_removed_users)])

    return new_permission
    <|MERGE_RESOLUTION|>--- conflicted
+++ resolved
@@ -158,33 +158,7 @@
     new_permission = _update_ldap_group_permission(permission=permission, allowed=new_allowed_groups, sync_perm=sync_perm)
 
     logger.debug(m18n.n('permission_updated', permission=permission))
-<<<<<<< HEAD
-=======
-
-    # Trigger permission sync if asked
-
-    if sync_perm:
-        permission_sync_to_user()
-
-    new_permission = user_permission_list(full=True)["permissions"][permission]
-
-    # Trigger app callbacks
-
-    app = permission.split(".")[0]
-    sub_permission = permission.split(".")[1]
-
-    old_allowed_users = set(existing_permission["corresponding_users"])
-    new_allowed_users = set(new_permission["corresponding_users"])
-
-    effectively_added_users = new_allowed_users - old_allowed_users
-    effectively_removed_users = old_allowed_users - new_allowed_users
-
-    if effectively_added_users:
-        hook_callback('post_app_addaccess', args=[app, ','.join(effectively_added_users), sub_permission])
-    if effectively_removed_users:
-        hook_callback('post_app_removeaccess', args=[app, ','.join(effectively_removed_users), sub_permission])
-
->>>>>>> 9defb301
+
     return new_permission
 
 
@@ -222,31 +196,7 @@
     new_permission = _update_ldap_group_permission(permission=permission, allowed="all_users", sync_perm=sync_perm)
 
     logger.debug(m18n.n('permission_updated', permission=permission))
-<<<<<<< HEAD
-=======
-
-    if sync_perm:
-        permission_sync_to_user()
-
-    new_permission = user_permission_list(full=True)["permissions"][permission]
-
-    # Trigger app callbacks
-
-    app = permission.split(".")[0]
-    sub_permission = permission.split(".")[1]
-
-    old_allowed_users = set(existing_permission["corresponding_users"])
-    new_allowed_users = set(new_permission["corresponding_users"])
-
-    effectively_added_users = new_allowed_users - old_allowed_users
-    effectively_removed_users = old_allowed_users - new_allowed_users
-
-    if effectively_added_users:
-        hook_callback('post_app_addaccess', args=[app, ','.join(effectively_added_users), sub_permission])
-    if effectively_removed_users:
-        hook_callback('post_app_removeaccess', args=[app, ','.join(effectively_removed_users), sub_permission])
-
->>>>>>> 9defb301
+
     return new_permission
 
 #
@@ -509,6 +459,7 @@
     # Trigger app callbacks
 
     app = permission.split(".")[0]
+    sub_permission = permission.split(".")[1]
 
     old_allowed_users = set(existing_permission["corresponding_users"])
     new_allowed_users = set(new_permission["corresponding_users"])
@@ -517,9 +468,9 @@
     effectively_removed_users = old_allowed_users - new_allowed_users
 
     if effectively_added_users:
-        hook_callback('post_app_addaccess', args=[app, ','.join(effectively_added_users)])
+        hook_callback('post_app_addaccess', args=[app, ','.join(effectively_added_users), sub_permission])
     if effectively_removed_users:
-        hook_callback('post_app_removeaccess', args=[app, ','.join(effectively_removed_users)])
+        hook_callback('post_app_removeaccess', args=[app, ','.join(effectively_removed_users), sub_permission])
 
     return new_permission
     