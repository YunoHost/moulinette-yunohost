#!/bin/bash

PSQL_ROOT_PWD_FILE=/etc/yunohost/psql

# Open a connection as a user
#
# examples: 
#    ynh_psql_connect_as 'user' 'pass' <<< "UPDATE ...;"
#    ynh_psql_connect_as 'user' 'pass' < /path/to/file.sql
#
# usage: ynh_psql_connect_as --user=user --password=password [--database=database]
# | arg: -u, --user=        - the user name to connect as
# | arg: -p, --password=    - the user password
# | arg: -d, --database=    - the database to connect to
#
# Requires YunoHost version 3.5.0 or higher.
ynh_psql_connect_as() {
    # Declare an array to define the options of this helper.
    local legacy_args=upd
    local -A args_array=([u]=user= [p]=password= [d]=database=)
    local user
    local password
    local database
    # Manage arguments with getopts
    ynh_handle_getopts_args "$@"
    database="${database:-}"

    sudo --login --user=postgres PGUSER="$user" PGPASSWORD="$password" psql "$database"
}

# Execute a command as root user
#
# usage: ynh_psql_execute_as_root --sql=sql [--database=database]
# | arg: -s, --sql=         - the SQL command to execute
# | arg: -d, --database=    - the database to connect to
#
# Requires YunoHost version 3.5.0 or higher.
ynh_psql_execute_as_root() {
    # Declare an array to define the options of this helper.
    local legacy_args=sd
    local -A args_array=([s]=sql= [d]=database=)
    local sql
    local database
    # Manage arguments with getopts
    ynh_handle_getopts_args "$@"
    database="${database:-}"

    ynh_psql_connect_as --user="postgres" --password="$(cat $PSQL_ROOT_PWD_FILE)" \
        --database="$database" <<<"$sql"
}

# Execute a command from a file as root user
#
# usage: ynh_psql_execute_file_as_root --file=file [--database=database]
# | arg: -f, --file=        - the file containing SQL commands
# | arg: -d, --database=    - the database to connect to
#
# Requires YunoHost version 3.5.0 or higher.
ynh_psql_execute_file_as_root() {
    # Declare an array to define the options of this helper.
    local legacy_args=fd
    local -A args_array=([f]=file= [d]=database=)
    local file
    local database
    # Manage arguments with getopts
    ynh_handle_getopts_args "$@"
    database="${database:-}"

    ynh_psql_connect_as --user="postgres" --password="$(cat $PSQL_ROOT_PWD_FILE)" \
        --database="$database" <"$file"
}

# Create a database and grant optionnaly privilegies to a user
#
# [internal]
#
# usage: ynh_psql_create_db db [user]
# | arg: db - the database name to create
# | arg: user - the user to grant privilegies
#
# Requires YunoHost version 3.5.0 or higher.
ynh_psql_create_db() {
    local db=$1
    local user=${2:-}

    local sql="CREATE DATABASE ${db};"

    # grant all privilegies to user
    if [ -n "$user" ]; then
        sql+="ALTER DATABASE ${db} OWNER TO ${user};"
        sql+="GRANT ALL PRIVILEGES ON DATABASE ${db} TO ${user} WITH GRANT OPTION;"
    fi

    ynh_psql_execute_as_root --sql="$sql"
}

# Drop a database
#
# [internal]
#
# If you intend to drop the database *and* the associated user,
# consider using ynh_psql_remove_db instead.
#
# usage: ynh_psql_drop_db db
# | arg: db - the database name to drop
#
# Requires YunoHost version 3.5.0 or higher.
ynh_psql_drop_db() {
    local db=$1
    # First, force disconnection of all clients connected to the database
    # https://stackoverflow.com/questions/17449420/postgresql-unable-to-drop-database-because-of-some-auto-connections-to-db
    ynh_psql_execute_as_root --sql="REVOKE CONNECT ON DATABASE $db FROM public;" --database="$db"
    ynh_psql_execute_as_root --sql="SELECT pg_terminate_backend (pg_stat_activity.pid) FROM pg_stat_activity WHERE pg_stat_activity.datname = '$db' AND pid <> pg_backend_pid();" --database="$db"
    sudo --login --user=postgres dropdb $db
}

# Dump a database
#
# example: ynh_psql_dump_db 'roundcube' > ./dump.sql
#
# usage: ynh_psql_dump_db --database=database
# | arg: -d, --database=    - the database name to dump
# | ret: the psqldump output
#
# Requires YunoHost version 3.5.0 or higher.
ynh_psql_dump_db() {
    # Declare an array to define the options of this helper.
    local legacy_args=d
    local -A args_array=([d]=database=)
    local database
    # Manage arguments with getopts
    ynh_handle_getopts_args "$@"

    sudo --login --user=postgres pg_dump "$database"
}

# Create a user
#
# [internal]
#
# usage: ynh_psql_create_user user pwd
# | arg: user - the user name to create
# | arg: pwd - the password to identify user by
#
# Requires YunoHost version 3.5.0 or higher.
ynh_psql_create_user() {
    local user=$1
    local pwd=$2
    ynh_psql_execute_as_root --sql="CREATE USER $user WITH ENCRYPTED PASSWORD '$pwd'"
}

# Check if a psql user exists
#
# usage: ynh_psql_user_exists --user=user
# | arg: -u, --user=    - the user for which to check existence
# | exit: Return 1 if the user doesn't exist, 0 otherwise
#
# Requires YunoHost version 3.5.0 or higher.
ynh_psql_user_exists() {
    # Declare an array to define the options of this helper.
    local legacy_args=u
    local -A args_array=([u]=user=)
    local user
    # Manage arguments with getopts
    ynh_handle_getopts_args "$@"

    if ! sudo --login --user=postgres PGUSER="postgres" PGPASSWORD="$(cat $PSQL_ROOT_PWD_FILE)" psql -tAc "SELECT rolname FROM pg_roles WHERE rolname='$user';" | grep --quiet "$user"
    then
        return 1
    else
        return 0
    fi
}

# Check if a psql database exists
#
# usage: ynh_psql_database_exists --database=database
# | arg: -d, --database=    - the database for which to check existence
# | exit: Return 1 if the database doesn't exist, 0 otherwise
#
# Requires YunoHost version 3.5.0 or higher.
ynh_psql_database_exists() {
    # Declare an array to define the options of this helper.
    local legacy_args=d
    local -A args_array=([d]=database=)
    local database
    # Manage arguments with getopts
    ynh_handle_getopts_args "$@"

    if ! sudo --login --user=postgres PGUSER="postgres" PGPASSWORD="$(cat $PSQL_ROOT_PWD_FILE)" psql -tAc "SELECT datname FROM pg_database WHERE datname='$database';" | grep --quiet "$database"
    then
        return 1
    else
        return 0
    fi
}

# Drop a user
#
# [internal]
#
# usage: ynh_psql_drop_user user
# | arg: user - the user name to drop
#
# Requires YunoHost version 3.5.0 or higher.
ynh_psql_drop_user() {
    ynh_psql_execute_as_root --sql="DROP USER ${1};"
}

# Create a database, an user and its password. Then store the password in the app's config
#
# usage: ynh_psql_setup_db --db_user=user --db_name=name [--db_pwd=pwd]
# | arg: -u, --db_user=     - Owner of the database
# | arg: -n, --db_name=     - Name of the database
# | arg: -p, --db_pwd=      - Password of the database. If not given, a password will be generated
#
# After executing this helper, the password of the created database will be available in $db_pwd
# It will also be stored as "psqlpwd" into the app settings.
#
# Requires YunoHost version 2.7.13 or higher.
ynh_psql_setup_db() {
    # Declare an array to define the options of this helper.
    local legacy_args=unp
    local -A args_array=([u]=db_user= [n]=db_name= [p]=db_pwd=)
    local db_user
    local db_name
    db_pwd=""
    # Manage arguments with getopts
    ynh_handle_getopts_args "$@"

    local new_db_pwd=$(ynh_string_random) # Generate a random password
    # If $db_pwd is not given, use new_db_pwd instead for db_pwd
    db_pwd="${db_pwd:-$new_db_pwd}"

    if ! ynh_psql_user_exists --user=$db_user; then
        ynh_psql_create_user "$db_user" "$db_pwd"
    fi

    ynh_psql_create_db "$db_name" "$db_user"                     # Create the database
    ynh_app_setting_set --app=$app --key=psqlpwd --value=$db_pwd # Store the password in the app's config
}

# Remove a database if it exists, and the associated user
#
# usage: ynh_psql_remove_db --db_user=user --db_name=name
# | arg: -u, --db_user=     - Owner of the database
# | arg: -n, --db_name=     - Name of the database
#
# Requires YunoHost version 2.7.13 or higher.
ynh_psql_remove_db() {
    # Declare an array to define the options of this helper.
    local legacy_args=un
    local -A args_array=([u]=db_user= [n]=db_name=)
    local db_user
    local db_name
    # Manage arguments with getopts
    ynh_handle_getopts_args "$@"

    if ynh_psql_database_exists --database=$db_name
    then # Check if the database exists
        ynh_psql_drop_db $db_name # Remove the database
    else
        ynh_print_warn --message="Database $db_name not found"
    fi

    # Remove psql user if it exists
    if ynh_psql_user_exists --user=$db_user
    then
        ynh_psql_drop_user $db_user
    else
        ynh_print_warn --message="User $db_user not found"
    fi
}

# Create a master password and set up global settings
# Please always call this script in install and restore scripts
#
# usage: ynh_psql_test_if_first_run
#
# Requires YunoHost version 2.7.13 or higher.
ynh_psql_test_if_first_run() {
<<<<<<< HEAD
	if [ -f "$PSQL_ROOT_PWD_FILE" ]; then
		echo "PostgreSQL is already installed, no need to create master password"
	else
		local psql_root_password="$(ynh_string_random)"
		echo "$psql_root_password" >$PSQL_ROOT_PWD_FILE

		if [ -e /etc/postgresql/9.4/ ]; then
			local pg_hba=/etc/postgresql/9.4/main/pg_hba.conf
			local logfile=/var/log/postgresql/postgresql-9.4-main.log
		elif [ -e /etc/postgresql/9.6/ ]; then
			local pg_hba=/etc/postgresql/9.6/main/pg_hba.conf
			local logfile=/var/log/postgresql/postgresql-9.6-main.log
		else
		        if dpkg --list | grep -q "ii  postgresql-9."
			then
			    ynh_die "It looks like postgresql was not properly configured ? /etc/postgresql/9.* is missing ... Could be due to a locale issue, c.f.https://serverfault.com/questions/426989/postgresql-etc-postgresql-doesnt-exist"
		        else
			    ynh_die "postgresql shoud be 9.4 or 9.6 or "
			fi
			
		fi

		ynh_systemd_action --service_name=postgresql --action=start

		sudo --login --user=postgres psql -c"ALTER user postgres WITH PASSWORD '$psql_root_password'" postgres

		# force all user to connect to local databases using hashed passwords
		# https://www.postgresql.org/docs/current/static/auth-pg-hba-conf.html#EXAMPLE-PG-HBA.CONF
		# Note: we can't use peer since YunoHost create users with nologin
		#  See: https://github.com/YunoHost/yunohost/blob/unstable/data/helpers.d/user
		ynh_replace_string --match_string="local\(\s*\)all\(\s*\)all\(\s*\)peer" --replace_string="local\1all\2all\3md5" --target_file="$pg_hba"

		# Advertise service in admin panel
		yunohost service add postgresql --log "$logfile"

		systemctl enable postgresql
		ynh_systemd_action --service_name=postgresql --action=reload
	fi
=======
    if [ -f "$PSQL_ROOT_PWD_FILE" ]
    then
        ynh_print_info --message="PostgreSQL is already installed, no need to create master password"
        return
    fi

    local psql_root_password="$(ynh_string_random)"
    echo "$psql_root_password" >$PSQL_ROOT_PWD_FILE

    if [ -e /etc/postgresql/9.4/ ]
    then
        local pg_hba=/etc/postgresql/9.4/main/pg_hba.conf
        local logfile=/var/log/postgresql/postgresql-9.4-main.log
    elif [ -e /etc/postgresql/9.6/ ]
    then
        local pg_hba=/etc/postgresql/9.6/main/pg_hba.conf
        local logfile=/var/log/postgresql/postgresql-9.6-main.log
    else
        ynh_die "postgresql shoud be 9.4 or 9.6"
    fi

    ynh_systemd_action --service_name=postgresql --action=start

    sudo --login --user=postgres psql -c"ALTER user postgres WITH PASSWORD '$psql_root_password'" postgres

    # force all user to connect to local databases using hashed passwords
    # https://www.postgresql.org/docs/current/static/auth-pg-hba-conf.html#EXAMPLE-PG-HBA.CONF
    # Note: we can't use peer since YunoHost create users with nologin
    #  See: https://github.com/YunoHost/yunohost/blob/unstable/data/helpers.d/user
    ynh_replace_string --match_string="local\(\s*\)all\(\s*\)all\(\s*\)peer" --replace_string="local\1all\2all\3md5" --target_file="$pg_hba"

    # Advertise service in admin panel
    yunohost service add postgresql --log "$logfile"

    systemctl enable postgresql
    ynh_systemd_action --service_name=postgresql --action=reload
>>>>>>> 196a3d4d
}<|MERGE_RESOLUTION|>--- conflicted
+++ resolved
@@ -279,46 +279,7 @@
 #
 # Requires YunoHost version 2.7.13 or higher.
 ynh_psql_test_if_first_run() {
-<<<<<<< HEAD
-	if [ -f "$PSQL_ROOT_PWD_FILE" ]; then
-		echo "PostgreSQL is already installed, no need to create master password"
-	else
-		local psql_root_password="$(ynh_string_random)"
-		echo "$psql_root_password" >$PSQL_ROOT_PWD_FILE
-
-		if [ -e /etc/postgresql/9.4/ ]; then
-			local pg_hba=/etc/postgresql/9.4/main/pg_hba.conf
-			local logfile=/var/log/postgresql/postgresql-9.4-main.log
-		elif [ -e /etc/postgresql/9.6/ ]; then
-			local pg_hba=/etc/postgresql/9.6/main/pg_hba.conf
-			local logfile=/var/log/postgresql/postgresql-9.6-main.log
-		else
-		        if dpkg --list | grep -q "ii  postgresql-9."
-			then
-			    ynh_die "It looks like postgresql was not properly configured ? /etc/postgresql/9.* is missing ... Could be due to a locale issue, c.f.https://serverfault.com/questions/426989/postgresql-etc-postgresql-doesnt-exist"
-		        else
-			    ynh_die "postgresql shoud be 9.4 or 9.6 or "
-			fi
-			
-		fi
-
-		ynh_systemd_action --service_name=postgresql --action=start
-
-		sudo --login --user=postgres psql -c"ALTER user postgres WITH PASSWORD '$psql_root_password'" postgres
-
-		# force all user to connect to local databases using hashed passwords
-		# https://www.postgresql.org/docs/current/static/auth-pg-hba-conf.html#EXAMPLE-PG-HBA.CONF
-		# Note: we can't use peer since YunoHost create users with nologin
-		#  See: https://github.com/YunoHost/yunohost/blob/unstable/data/helpers.d/user
-		ynh_replace_string --match_string="local\(\s*\)all\(\s*\)all\(\s*\)peer" --replace_string="local\1all\2all\3md5" --target_file="$pg_hba"
-
-		# Advertise service in admin panel
-		yunohost service add postgresql --log "$logfile"
-
-		systemctl enable postgresql
-		ynh_systemd_action --service_name=postgresql --action=reload
-	fi
-=======
+
     if [ -f "$PSQL_ROOT_PWD_FILE" ]
     then
         ynh_print_info --message="PostgreSQL is already installed, no need to create master password"
@@ -337,7 +298,12 @@
         local pg_hba=/etc/postgresql/9.6/main/pg_hba.conf
         local logfile=/var/log/postgresql/postgresql-9.6-main.log
     else
-        ynh_die "postgresql shoud be 9.4 or 9.6"
+        if dpkg --list | grep -q "ii  postgresql-9."
+        then
+            ynh_die "It looks like postgresql was not properly configured ? /etc/postgresql/9.* is missing ... Could be due to a locale issue, c.f.https://serverfault.com/questions/426989/postgresql-etc-postgresql-doesnt-exist"
+        else
+            ynh_die "postgresql shoud be 9.4 or 9.6"
+        fi
     fi
 
     ynh_systemd_action --service_name=postgresql --action=start
@@ -355,5 +321,4 @@
 
     systemctl enable postgresql
     ynh_systemd_action --service_name=postgresql --action=reload
->>>>>>> 196a3d4d
 }