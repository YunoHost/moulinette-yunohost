# Use logrotate to manage the logfile
#
# usage: ynh_use_logrotate [logfile] [--non-append]
# | arg: logfile - absolute path of logfile
# | option: --non-append - Replace the config file instead of appending this new config.
#
# If no argument provided, a standard directory will be use. /var/log/${app}
# You can provide a path with the directory only or with the logfile.
# /parentdir/logdir/
# /parentdir/logdir/logfile.log
#
# It's possible to use this helper several times, each config will be added to the same logrotate config file.
# Unless you use the option --non-append
ynh_use_logrotate () {
	local customtee="tee -a"
	if [ $# -gt 0 ] && [ "$1" == "--non-append" ]; then
		customtee="tee"
		# Destroy this argument for the next command.
		shift
	elif [ $# -gt 1 ] && [ "$2" == "--non-append" ]; then
		customtee="tee"
	fi
	if [ $# -gt 0 ]; then
		if [ "$(echo ${1##*.})" == "log" ]; then	# Keep only the extension to check if it's a logfile
			logfile=$1	# In this case, focus logrotate on the logfile
		else
			logfile=$1/.log	# Else, uses the directory and all logfile into it.
		fi
	else
		logfile="/var/log/${app}/*.log" # Without argument, use a defaut directory in /var/log
	fi
	cat > ./${app}-logrotate << EOF	# Build a config file for logrotate
$logfile {
		# Rotate if the logfile exceeds 100Mo
	size 100M
		# Keep 12 old log maximum
	rotate 12
		# Compress the logs with gzip
	compress
		# Compress the log at the next cycle. So keep always 2 non compressed logs
	delaycompress
		# Copy and truncate the log to allow to continue write on it. Instead of move the log.
	copytruncate
		# Do not do an error if the log is missing
	missingok
		# Not rotate if the log is empty
	notifempty
		# Keep old logs in the same dir
	noolddir
}
EOF
	sudo mkdir -p $(dirname "$logfile")	# Create the log directory, if not exist
	cat ${app}-logrotate | sudo $customtee /etc/logrotate.d/$app > /dev/null	# Append this config to the existing config file, or replace the whole config file (depending on $customtee)
}

# Remove the app's logrotate config.
#
# usage: ynh_remove_logrotate
ynh_remove_logrotate () {
	if [ -e "/etc/logrotate.d/$app" ]; then
		sudo rm "/etc/logrotate.d/$app"
	fi
}

<<<<<<< HEAD
# Create a dedicated nginx config
#
# This will use a template in ../conf/nginx.conf
# and will replace the following keywords with 
# global variables that should be defined before calling
# this helper :
#
#   __PATH__      by  $path_url
#   __DOMAIN__    by  $domain
#   __PORT__      by  $port
#   __NAME__      by  $app
#   __FINALPATH__ by  $final_path
#
# usage: ynh_add_nginx_config
ynh_add_nginx_config () {
	finalnginxconf="/etc/nginx/conf.d/$domain.d/$app.conf"
	ynh_backup_if_checksum_is_different "$finalnginxconf"
	sudo cp ../conf/nginx.conf "$finalnginxconf"

	# To avoid a break by set -u, use a void substitution ${var:-}. If the variable is not set, it's simply set with an empty variable.
	# Substitute in a nginx config file only if the variable is not empty
	if test -n "${path_url:-}"; then
		ynh_replace_string "__PATH__" "$path_url" "$finalnginxconf"
	fi
	if test -n "${domain:-}"; then
		ynh_replace_string "__DOMAIN__" "$domain" "$finalnginxconf"
	fi
	if test -n "${port:-}"; then
		ynh_replace_string "__PORT__" "$port" "$finalnginxconf"
	fi
	if test -n "${app:-}"; then
		ynh_replace_string "__NAME__" "$app" "$finalnginxconf"
	fi
	if test -n "${final_path:-}"; then
		ynh_replace_string "__FINALPATH__" "$final_path" "$finalnginxconf"
	fi
	ynh_store_file_checksum "$finalnginxconf"

	sudo systemctl reload nginx
}

# Remove the dedicated nginx config
#
# usage: ynh_remove_nginx_config
ynh_remove_nginx_config () {
	ynh_secure_remove "/etc/nginx/conf.d/$domain.d/$app.conf"
	sudo systemctl reload nginx
=======
# Create a dedicated php-fpm config
#
# usage: ynh_add_fpm_config
ynh_add_fpm_config () {
	finalphpconf="/etc/php5/fpm/pool.d/$app.conf"
	ynh_backup_if_checksum_is_different "$finalphpconf"
	sudo cp ../conf/php-fpm.conf "$finalphpconf"
	ynh_replace_string "__NAMETOCHANGE__" "$app" "$finalphpconf"
	ynh_replace_string "__FINALPATH__" "$final_path" "$finalphpconf"
	ynh_replace_string "__USER__" "$app" "$finalphpconf"
	sudo chown root: "$finalphpconf"
	ynh_store_file_checksum "$finalphpconf"

	if [ -e "../conf/php-fpm.ini" ]
	then
		finalphpini="/etc/php5/fpm/conf.d/20-$app.ini"
		ynh_backup_if_checksum_is_different "$finalphpini"
		sudo cp ../conf/php-fpm.ini "$finalphpini"
		sudo chown root: "$finalphpini"
		ynh_store_file_checksum "$finalphpini"
	fi

	sudo systemctl reload php5-fpm
}

# Remove the dedicated php-fpm config
#
# usage: ynh_remove_fpm_config
ynh_remove_fpm_config () {
	ynh_secure_remove "/etc/php5/fpm/pool.d/$app.conf"
	ynh_secure_remove "/etc/php5/fpm/conf.d/20-$app.ini" 2>&1
	sudo systemctl reload php5-fpm
>>>>>>> bf45cd7c
}<|MERGE_RESOLUTION|>--- conflicted
+++ resolved
@@ -62,7 +62,6 @@
 	fi
 }
 
-<<<<<<< HEAD
 # Create a dedicated nginx config
 #
 # This will use a template in ../conf/nginx.conf
@@ -110,7 +109,7 @@
 ynh_remove_nginx_config () {
 	ynh_secure_remove "/etc/nginx/conf.d/$domain.d/$app.conf"
 	sudo systemctl reload nginx
-=======
+
 # Create a dedicated php-fpm config
 #
 # usage: ynh_add_fpm_config
@@ -143,5 +142,4 @@
 	ynh_secure_remove "/etc/php5/fpm/pool.d/$app.conf"
 	ynh_secure_remove "/etc/php5/fpm/conf.d/20-$app.ini" 2>&1
 	sudo systemctl reload php5-fpm
->>>>>>> bf45cd7c
 }