# This configuration has been automatically generated
# by YunoHost

Protocol 2
Port 22

{% if ipv6_enabled == "true" %}ListenAddress ::{% endif %}
ListenAddress 0.0.0.0

{% for key in ssh_keys.split() %}
HostKey {{ key }}{% endfor %}

# ##############################################
# Stuff recommended by Mozilla "modern" compat'
# https://infosec.mozilla.org/guidelines/openssh
# ##############################################

# Keys, ciphers and MACS
KexAlgorithms curve25519-sha256@libssh.org,ecdh-sha2-nistp521,ecdh-sha2-nistp384,ecdh-sha2-nistp256,diffie-hellman-group-exchange-sha256
Ciphers chacha20-poly1305@openssh.com,aes256-gcm@openssh.com,aes128-gcm@openssh.com,aes256-ctr,aes192-ctr,aes128-ctr
MACs hmac-sha2-512-etm@openssh.com,hmac-sha2-256-etm@openssh.com,umac-128-etm@openssh.com,hmac-sha2-512,hmac-sha2-256,umac-128@openssh.com

# Use kernel sandbox mechanisms where possible in unprivileged processes
UsePrivilegeSeparation sandbox

# LogLevel VERBOSE logs user's key fingerprint on login.
# Needed to have a clear audit track of which key was using to log in.
SyslogFacility AUTH
LogLevel VERBOSE

# #######################
# Authentication settings
# #######################

# Comment from Mozilla about the motivation behind disabling root login
#
# Root login is not allowed for auditing reasons. This is because it's difficult to track which process belongs to which root user:
#
# On Linux, user sessions are tracking using a kernel-side session id, however, this session id is not recorded by OpenSSH.
# Additionally, only tools such as systemd and auditd record the process session id.
# On other OSes, the user session id is not necessarily recorded at all kernel-side.
# Using regular users in combination with /bin/su or /usr/bin/sudo ensure a clear audit track.

LoginGraceTime 120
PermitRootLogin no
StrictModes yes
PubkeyAuthentication yes
PermitEmptyPasswords no
ChallengeResponseAuthentication no
UsePAM yes

# Change to no to disable tunnelled clear text passwords
# (i.e. everybody will need to authenticate using ssh keys)
#PasswordAuthentication yes

# Post-login stuff
Banner /etc/issue.net
PrintMotd no
PrintLastLog yes
ClientAliveInterval 60
AcceptEnv LANG LC_*

# SFTP stuff
Subsystem sftp internal-sftp
Match User sftpusers
        ForceCommand internal-sftp
        ChrootDirectory /home/%u
        AllowTcpForwarding no
<<<<<<< HEAD
        GatewayPorts no
=======
        GatewayPorts no
        X11Forwarding no

# root login is allowed on local networks
# It's meant to be a backup solution in case LDAP is down and
# user admin can't be used...
# If the server is a VPS, it's expected that the owner of the
# server has access to a web console through which to log in.
Match Address 192.168.0.0/16,10.0.0.0/8,172.16.0.0/12,169.254.0.0/16,fe80::/10,fd00::/8
        PermitRootLogin yes
>>>>>>> 847d1829
<|MERGE_RESOLUTION|>--- conflicted
+++ resolved
@@ -66,9 +66,6 @@
         ForceCommand internal-sftp
         ChrootDirectory /home/%u
         AllowTcpForwarding no
-<<<<<<< HEAD
-        GatewayPorts no
-=======
         GatewayPorts no
         X11Forwarding no
 
@@ -78,5 +75,4 @@
 # If the server is a VPS, it's expected that the owner of the
 # server has access to a web console through which to log in.
 Match Address 192.168.0.0/16,10.0.0.0/8,172.16.0.0/12,169.254.0.0/16,fe80::/10,fd00::/8
-        PermitRootLogin yes
->>>>>>> 847d1829
+        PermitRootLogin yes