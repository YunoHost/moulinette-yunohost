# -*- coding: utf-8 -*-

""" License

    Copyright (C) 2013 YunoHost

    This program is free software; you can redistribute it and/or modify
    it under the terms of the GNU Affero General Public License as published
    by the Free Software Foundation, either version 3 of the License, or
    (at your option) any later version.

    This program is distributed in the hope that it will be useful,
    but WITHOUT ANY WARRANTY; without even the implied warranty of
    MERCHANTABILITY or FITNESS FOR A PARTICULAR PURPOSE.  See the
    GNU Affero General Public License for more details.

    You should have received a copy of the GNU Affero General Public License
    along with this program; if not, see http://www.gnu.org/licenses

"""

""" yunohost_domain.py

    Manage domains
"""
import os
import re
import yaml

from moulinette import m18n, msettings
from moulinette.core import MoulinetteError
from yunohost.utils.error import YunohostError
from moulinette.utils.log import getActionLogger

from yunohost.app import app_ssowatconf
from yunohost.regenconf import regen_conf
from yunohost.utils.network import get_public_ip
from yunohost.log import is_unit_operation
from yunohost.hook import hook_callback

logger = getActionLogger('yunohost.domain')


def domain_list():
    """
    List domains

    Keyword argument:
        filter -- LDAP filter used to search
        offset -- Starting number for domain fetching
        limit -- Maximum number of domain fetched

    """
    from yunohost.utils.ldap import _get_ldap_interface

    ldap = _get_ldap_interface()
    result = ldap.search('ou=domains,dc=yunohost,dc=org', 'virtualdomain=*', ['virtualdomain'])

    result_list = []
    for domain in result:
        result_list.append(domain['virtualdomain'][0])

    return {'domains': result_list}


@is_unit_operation()
def domain_add(operation_logger, domain, dyndns=False):
    """
    Create a custom domain

    Keyword argument:
        domain -- Domain name to add
        dyndns -- Subscribe to DynDNS

    """
    from yunohost.hook import hook_callback
    from yunohost.app import app_ssowatconf
    from yunohost.utils.ldap import _get_ldap_interface

    if domain.startswith("xmpp-upload."):
        raise YunohostError("domain_cannot_add_xmpp_upload")

    ldap = _get_ldap_interface()

    try:
        ldap.validate_uniqueness({'virtualdomain': domain})
    except MoulinetteError:
        raise YunohostError('domain_exists')

    operation_logger.start()

    # DynDNS domain
    if dyndns:

        # Do not allow to subscribe to multiple dyndns domains...
        if os.path.exists('/etc/cron.d/yunohost-dyndns'):
            raise YunohostError('domain_dyndns_already_subscribed')

        from yunohost.dyndns import dyndns_subscribe, _dyndns_provides

        # Check that this domain can effectively be provided by
        # dyndns.yunohost.org. (i.e. is it a nohost.me / noho.st)
        if not _dyndns_provides("dyndns.yunohost.org", domain):
            raise YunohostError('domain_dyndns_root_unknown')

        # Actually subscribe
        dyndns_subscribe(domain=domain)

    try:
        import yunohost.certificate
        yunohost.certificate._certificate_install_selfsigned([domain], False)

        attr_dict = {
            'objectClass': ['mailDomain', 'top'],
            'virtualdomain': domain,
        }

        try:
            ldap.add('virtualdomain=%s,ou=domains' % domain, attr_dict)
        except Exception as e:
            raise YunohostError('domain_creation_failed', domain=domain, error=e)

        # Don't regen these conf if we're still in postinstall
        if os.path.exists('/etc/yunohost/installed'):
            regen_conf(names=['nginx', 'metronome', 'dnsmasq', 'postfix', 'rspamd'])
            app_ssowatconf()

    except Exception:
        # Force domain removal silently
        try:
            domain_remove(domain, True)
        except:
            pass
        raise

    hook_callback('post_domain_add', args=[domain])

    logger.success(m18n.n('domain_created'))


@is_unit_operation()
def domain_remove(operation_logger, domain, force=False):
    """
    Delete domains

    Keyword argument:
        domain -- Domain to delete
        force -- Force the domain removal

    """
    from yunohost.hook import hook_callback
    from yunohost.app import app_ssowatconf
    from yunohost.utils.ldap import _get_ldap_interface

    if not force and domain not in domain_list()['domains']:
        raise YunohostError('domain_named_unknown', domain=domain)

    # Check domain is not the main domain
    if domain == _get_maindomain():
        other_domains = domain_list()["domains"]
        other_domains.remove(domain)

        if other_domains:
            raise YunohostError('domain_cannot_remove_main',
                                domain=domain, other_domains="\n * " + ("\n * ".join(other_domains)))
        else:
            raise YunohostError('domain_cannot_remove_main_add_new_one', domain=domain)

    # Check if apps are installed on the domain
    for app in os.listdir('/etc/yunohost/apps/'):
        with open('/etc/yunohost/apps/' + app + '/settings.yml') as f:
            try:
                app_domain = yaml.load(f)['domain']
            except:
                continue
            else:
                if app_domain == domain:
                    raise YunohostError('domain_uninstall_app_first')

    operation_logger.start()
    ldap = _get_ldap_interface()
    try:
        ldap.remove('virtualdomain=' + domain + ',ou=domains')
    except Exception as e:
        raise YunohostError('domain_deletion_failed', domain=domain, error=e)

    os.system('rm -rf /etc/yunohost/certs/%s' % domain)

    regen_conf(names=['nginx', 'metronome', 'dnsmasq', 'postfix'])
    app_ssowatconf()

    hook_callback('post_domain_remove', args=[domain])

    logger.success(m18n.n('domain_deleted'))


def domain_dns_conf(domain, ttl=None):
    """
    Generate DNS configuration for a domain

    Keyword argument:
        domain -- Domain name
        ttl -- Time to live

    """

    ttl = 3600 if ttl is None else ttl

    dns_conf = _build_dns_conf(domain, ttl)

    result = ""

    result += "; Basic ipv4/ipv6 records"
    for record in dns_conf["basic"]:
        result += "\n{name} {ttl} IN {type} {value}".format(**record)

    result += "\n\n"
    result += "; XMPP"
    for record in dns_conf["xmpp"]:
        result += "\n{name} {ttl} IN {type} {value}".format(**record)

    result += "\n\n"
    result += "; Mail"
    for record in dns_conf["mail"]:
        result += "\n{name} {ttl} IN {type} {value}".format(**record)
    result += "\n\n"

    result += "; Extra"
    for record in dns_conf["extra"]:
        result += "\n{name} {ttl} IN {type} {value}".format(**record)

    for name, record_list in dns_conf.items():
        if name not in ("basic", "xmpp", "mail", "extra") and record_list:
            result += "\n\n"
            result += "; " + name
            for record in record_list:
                result += "\n{name} {ttl} IN {type} {value}".format(**record)

    if msettings.get('interface') == 'cli':
        logger.info(m18n.n("domain_dns_conf_is_just_a_recommendation"))

    return result


@is_unit_operation()
def domain_main_domain(operation_logger, new_main_domain=None):
    """
    Check the current main domain, or change it

    Keyword argument:
        new_main_domain -- The new domain to be set as the main domain

    """
    from yunohost.tools import _set_hostname

    # If no new domain specified, we return the current main domain
    if not new_main_domain:
        return {'current_main_domain': _get_maindomain()}

    # Check domain exists
    if new_main_domain not in domain_list()['domains']:
        raise YunohostError('domain_named_unknown', domain=new_main_domain)

    operation_logger.related_to.append(('domain', new_main_domain))
    operation_logger.start()

    # Apply changes to ssl certs
    ssl_key = "/etc/ssl/private/yunohost_key.pem"
    ssl_crt = "/etc/ssl/private/yunohost_crt.pem"
    new_ssl_key = "/etc/yunohost/certs/%s/key.pem" % new_main_domain
    new_ssl_crt = "/etc/yunohost/certs/%s/crt.pem" % new_main_domain

    try:
        if os.path.exists(ssl_key) or os.path.lexists(ssl_key):
            os.remove(ssl_key)
        if os.path.exists(ssl_crt) or os.path.lexists(ssl_crt):
            os.remove(ssl_crt)

        os.symlink(new_ssl_key, ssl_key)
        os.symlink(new_ssl_crt, ssl_crt)

        _set_maindomain(new_main_domain)
    except Exception as e:
        logger.warning("%s" % e, exc_info=1)
        raise YunohostError('main_domain_change_failed')

    _set_hostname(new_main_domain)

    # Generate SSOwat configuration file
    app_ssowatconf()

    # Regen configurations
    try:
        with open('/etc/yunohost/installed', 'r'):
            regen_conf()
    except IOError:
        pass

    logger.success(m18n.n('main_domain_changed'))


def domain_cert_status(domain_list, full=False):
    import yunohost.certificate
    return yunohost.certificate.certificate_status(domain_list, full)


def domain_cert_install(domain_list, force=False, no_checks=False, self_signed=False, staging=False):
    import yunohost.certificate
    return yunohost.certificate.certificate_install(domain_list, force, no_checks, self_signed, staging)


def domain_cert_renew(domain_list, force=False, no_checks=False, email=False, staging=False):
    import yunohost.certificate
    return yunohost.certificate.certificate_renew(domain_list, force, no_checks, email, staging)


def _get_conflicting_apps(domain, path, ignore_app=None):
    """
    Return a list of all conflicting apps with a domain/path (it can be empty)

    Keyword argument:
        domain -- The domain for the web path (e.g. your.domain.tld)
        path -- The path to check (e.g. /coffee)
        ignore_app -- An optional app id to ignore (c.f. the change_url usecase)
    """

    domain, path = _normalize_domain_path(domain, path)

    # Abort if domain is unknown
    if domain not in domain_list()['domains']:
        raise YunohostError('domain_named_unknown', domain=domain)

    # This import cannot be put on top of file because it would create a
    # recursive import...
    from yunohost.app import app_map

    # Fetch apps map
    apps_map = app_map(raw=True)

    # Loop through all apps to check if path is taken by one of them
    conflicts = []
    if domain in apps_map:
        # Loop through apps
        for p, a in apps_map[domain].items():
            if a["id"] == ignore_app:
                continue
            if path == p:
                conflicts.append((p, a["id"], a["label"]))
            # We also don't want conflicts with other apps starting with
            # same name
            elif path.startswith(p) or p.startswith(path):
                conflicts.append((p, a["id"], a["label"]))

    return conflicts


def domain_url_available(domain, path):
    """
    Check availability of a web path

    Keyword argument:
        domain -- The domain for the web path (e.g. your.domain.tld)
        path -- The path to check (e.g. /coffee)
    """

    return len(_get_conflicting_apps(domain, path)) == 0


def _get_maindomain():
    with open('/etc/yunohost/current_host', 'r') as f:
        maindomain = f.readline().rstrip()
    return maindomain


def _set_maindomain(domain):
    with open('/etc/yunohost/current_host', 'w') as f:
        f.write(domain)


def _normalize_domain_path(domain, path):

    # We want url to be of the format :
    #  some.domain.tld/foo

    # Remove http/https prefix if it's there
    if domain.startswith("https://"):
        domain = domain[len("https://"):]
    elif domain.startswith("http://"):
        domain = domain[len("http://"):]

    # Remove trailing slashes
    domain = domain.rstrip("/").lower()
    path = "/" + path.strip("/")

    return domain, path


<<<<<<< HEAD
def _check_and_sanitize_permission_path(url, app_main_path, permission):
    """
    Check and normalize the urls passed for all permissions
    Also check that the Regex is valid

    As documented in the 'ynh_permission_create' helper:

    If provided, 'url' is assumed to be relative to the app domain/path if they
    start with '/'.  For example:
       /                             -> domain.tld/app
       /admin                        -> domain.tld/app/admin
       domain.tld/app/api            -> domain.tld/app/api
       domain.tld                    -> domain.tld

    'url' can be later treated as a regex if it starts with "re:".
    For example:
       re:/api/[A-Z]*$               -> domain.tld/app/api/[A-Z]*$
       re:domain.tld/app/api/[A-Z]*$ -> domain.tld/app/api/[A-Z]*$
    """
    import re, sre_constants

    # Uri with domain
    domains = domain_list()['domains']

    # regex without domain
    if url.startswith('re:/'):
        regex = url[4:]
        # check regex if it's a PCRE regex, if it's a lua regex just print a warning
        # I don't how how to validate a regex
        if '%' in regex:
            logger.warning("/!\\ Packagers! You are probably using a lua regex. You should use a PCRE regex instead.")
        else:
            try:
                re.compile(regex)
            except sre_constants.error:
                raise YunohostError('invalid_regex', regex=regex)
        return url

    # regex with domain
    if url.startswith('re:'):
        if '/' not in url:
            raise YunohostError('regex_with_only_domain')
        domain = url[3:].split('/')[0]
        path = '/' + url[3:].split('/', 1)[1]

        if domain.replace('%', '').replace('\\', '') not in domains:
            raise YunohostError('domain_named_unknown', domain=domain)

        if '%' in path:
            logger.warning("/!\\ Packagers! You are probably using a lua regex. You should use a PCRE regex instead.")
        else:
            try:
                re.compile(path)
            except sre_constants.error:
                raise YunohostError('invalid_regex', regex=path)

        return 're:' + domain + path

    # uris without domain
    if url.startswith('/'):
        sanitized_url = '/' + url.strip("/")
        domain = app_main_path.split('/')[0]
        path = ('/' + app_main_path.split('/')[1]) if '/' in app_main_path else '/'

    # uris with domain
    else:
        domain = url.split('/')[0]
        if domain not in domains:
            raise YunohostError('domain_named_unknown', domain=domain)

        if '/' in url:
            path = '/' + url.split('/', 1)[1].rstrip('/')
            sanitized_url = domain + path
        else:
            sanitized_url = domain
            path = '/'

    conflicts = _get_conflicting_apps(domain, path, ignore_app=permission.split('.')[0])

    if conflicts:
        apps = []
        for path, app_id, app_label in conflicts:
            apps.append(" * {domain:s}{path:s} → {app_label:s} ({app_id:s})".format(
                domain=domain,
                path=path,
                app_id=app_id,
                app_label=app_label,
            ))

        raise YunohostError('app_location_unavailable', apps="\n".join(apps))

    return sanitized_url


def _build_dns_conf(domain, ttl=3600):
=======
def _build_dns_conf(domain, ttl=3600, include_empty_AAAA_if_no_ipv6=False):
>>>>>>> b1b1e8f8
    """
    Internal function that will returns a data structure containing the needed
    information to generate/adapt the dns configuration

    The returned datastructure will have the following form:
    {
        "basic": [
            # if ipv4 available
            {"type": "A", "name": "@", "value": "123.123.123.123", "ttl": 3600},
            # if ipv6 available
            {"type": "AAAA", "name": "@", "value": "valid-ipv6", "ttl": 3600},
        ],
        "xmpp": [
            {"type": "SRV", "name": "_xmpp-client._tcp", "value": "0 5 5222 domain.tld.", "ttl": 3600},
            {"type": "SRV", "name": "_xmpp-server._tcp", "value": "0 5 5269 domain.tld.", "ttl": 3600},
            {"type": "CNAME", "name": "muc", "value": "@", "ttl": 3600},
            {"type": "CNAME", "name": "pubsub", "value": "@", "ttl": 3600},
            {"type": "CNAME", "name": "vjud", "value": "@", "ttl": 3600}
            {"type": "CNAME", "name": "xmpp-upload", "value": "@", "ttl": 3600}
        ],
        "mail": [
            {"type": "MX", "name": "@", "value": "10 domain.tld.", "ttl": 3600},
            {"type": "TXT", "name": "@", "value": "\"v=spf1 a mx ip4:123.123.123.123 ipv6:valid-ipv6 -all\"", "ttl": 3600 },
            {"type": "TXT", "name": "mail._domainkey", "value": "\"v=DKIM1; k=rsa; p=some-super-long-key\"", "ttl": 3600},
            {"type": "TXT", "name": "_dmarc", "value": "\"v=DMARC1; p=none\"", "ttl": 3600}
        ],
        "extra": [
            # if ipv4 available
            {"type": "A", "name": "*", "value": "123.123.123.123", "ttl": 3600},
            # if ipv6 available
            {"type": "AAAA", "name": "*", "value": "valid-ipv6", "ttl": 3600},
            {"type": "CAA", "name": "@", "value": "128 issue \"letsencrypt.org\"", "ttl": 3600},
        ],
        "example_of_a_custom_rule": [
            {"type": "SRV", "name": "_matrix", "value": "domain.tld.", "ttl": 3600}
        ],
    }
    """

    ipv4 = get_public_ip()
    ipv6 = get_public_ip(6)

    ###########################
    # Basic ipv4/ipv6 records #
    ###########################

    basic = []
    if ipv4:
        basic.append(["@", ttl, "A", ipv4])

    if ipv6:
        basic.append(["@", ttl, "AAAA", ipv6])
    elif include_empty_AAAA_if_no_ipv6:
        basic.append(["@", ttl, "AAAA", None])

    #########
    # Email #
    #########

    mail = [
        ["@", ttl, "MX", "10 %s." % domain],
        ["@", ttl, "TXT", '"v=spf1 a mx -all"'],
    ]

    # DKIM/DMARC record
    dkim_host, dkim_publickey = _get_DKIM(domain)

    if dkim_host:
        mail += [
            [dkim_host, ttl, "TXT", dkim_publickey],
            ["_dmarc", ttl, "TXT", '"v=DMARC1; p=none"'],
        ]

    ########
    # XMPP #
    ########

    xmpp = [
        ["_xmpp-client._tcp", ttl, "SRV", "0 5 5222 %s." % domain],
        ["_xmpp-server._tcp", ttl, "SRV", "0 5 5269 %s." % domain],
        ["muc", ttl, "CNAME", "@"],
        ["pubsub", ttl, "CNAME", "@"],
        ["vjud", ttl, "CNAME", "@"],
        ["xmpp-upload", ttl, "CNAME", "@"],
    ]

    #########
    # Extra #
    #########

    extra = []

    if ipv4:
        extra.append(["*", ttl, "A", ipv4])

    if ipv6:
        extra.append(["*", ttl, "AAAA", ipv6])
    elif include_empty_AAAA_if_no_ipv6:
        extra.append(["*", ttl, "AAAA", None])

    extra.append(["@", ttl, "CAA", '128 issue "letsencrypt.org"'])

    ####################
    # Standard records #
    ####################

    records = {
        "basic": [{"name": name, "ttl": ttl, "type": type_, "value": value} for name, ttl, type_, value in basic],
        "xmpp": [{"name": name, "ttl": ttl, "type": type_, "value": value} for name, ttl, type_, value in xmpp],
        "mail": [{"name": name, "ttl": ttl, "type": type_, "value": value} for name, ttl, type_, value in mail],
        "extra": [{"name": name, "ttl": ttl, "type": type_, "value": value} for name, ttl, type_, value in extra],
    }

    ##################
    # Custom records #
    ##################

    # Defined by custom hooks ships in apps for example ...

    hook_results = hook_callback('custom_dns_rules', args=[domain])
    for hook_name, results in hook_results.items():
        #
        # There can be multiple results per hook name, so results look like
        # {'/some/path/to/hook1':
        #       { 'state': 'succeed',
        #         'stdreturn': [{'type': 'SRV',
        #                        'name': 'stuff.foo.bar.',
        #                        'value': 'yoloswag',
        #                        'ttl': 3600}]
        #       },
        #  '/some/path/to/hook2':
        #       { ... },
        #  [...]
        #
        # Loop over the sub-results
        custom_records = [v['stdreturn'] for v in results.values()
                          if v and v['stdreturn']]

        records[hook_name] = []
        for record_list in custom_records:
            # Check that record_list is indeed a list of dict
            # with the required keys
            if not isinstance(record_list, list) \
               or any(not isinstance(record, dict) for record in record_list) \
               or any(key not in record for record in record_list for key in ["name", "ttl", "type", "value"]):
                # Display an error, mainly for app packagers trying to implement a hook
                logger.warning("Ignored custom record from hook '%s' because the data is not a *list* of dict with keys name, ttl, type and value. Raw data : %s" % (hook_name, record_list))
                continue

            records[hook_name].extend(record_list)

    return records


def _get_DKIM(domain):
    DKIM_file = '/etc/dkim/{domain}.mail.txt'.format(domain=domain)

    if not os.path.isfile(DKIM_file):
        return (None, None)

    with open(DKIM_file) as f:
        dkim_content = f.read()

    # Gotta manage two formats :
    #
    # Legacy
    # -----
    #
    # mail._domainkey IN      TXT     ( "v=DKIM1; k=rsa; "
    #           "p=<theDKIMpublicKey>" )
    #
    # New
    # ------
    #
    # mail._domainkey IN  TXT ( "v=DKIM1; h=sha256; k=rsa; "
    #           "p=<theDKIMpublicKey>" )

    is_legacy_format = " h=sha256; " not in dkim_content

    # Legacy DKIM format
    if is_legacy_format:
        dkim = re.match((
            r'^(?P<host>[a-z_\-\.]+)[\s]+([0-9]+[\s]+)?IN[\s]+TXT[\s]+'
             '[^"]*"v=(?P<v>[^";]+);'
             '[\s"]*k=(?P<k>[^";]+);'
             '[\s"]*p=(?P<p>[^";]+)'), dkim_content, re.M | re.S
        )
    else:
        dkim = re.match((
            r'^(?P<host>[a-z_\-\.]+)[\s]+([0-9]+[\s]+)?IN[\s]+TXT[\s]+'
             '[^"]*"v=(?P<v>[^";]+);'
             '[\s"]*h=(?P<h>[^";]+);'
             '[\s"]*k=(?P<k>[^";]+);'
             '[\s"]*p=(?P<p>[^";]+)'), dkim_content, re.M | re.S
        )

    if not dkim:
        return (None, None)

    if is_legacy_format:
        return (
            dkim.group('host'),
            '"v={v}; k={k}; p={p}"'.format(v=dkim.group('v'),
                                           k=dkim.group('k'),
                                           p=dkim.group('p'))
        )
    else:
        return (
            dkim.group('host'),
            '"v={v}; h={h}; k={k}; p={p}"'.format(v=dkim.group('v'),
                                                  h=dkim.group('h'),
                                                  k=dkim.group('k'),
                                                  p=dkim.group('p'))
        )<|MERGE_RESOLUTION|>--- conflicted
+++ resolved
@@ -395,7 +395,6 @@
     return domain, path
 
 
-<<<<<<< HEAD
 def _check_and_sanitize_permission_path(url, app_main_path, permission):
     """
     Check and normalize the urls passed for all permissions
@@ -490,10 +489,7 @@
     return sanitized_url
 
 
-def _build_dns_conf(domain, ttl=3600):
-=======
 def _build_dns_conf(domain, ttl=3600, include_empty_AAAA_if_no_ipv6=False):
->>>>>>> b1b1e8f8
     """
     Internal function that will returns a data structure containing the needed
     information to generate/adapt the dns configuration
