CAN_BIND=${CAN_BIND:-1}

# Mark a file or a directory for backup
# Note: currently, SRCPATH will be copied or binded to DESTPATH
#
# usage: ynh_backup srcdir destdir to_bind no_root
# | arg: srcdir - directory to bind or copy
# | arg: destdir - mountpoint or destination directory
# | arg: to_bind - 1 to bind mounting the directory if possible
# | arg: no_root - 1 to execute commands as current user
ynh_backup() {
    local SRCPATH=$1
    local DESTPATH=$2
    local TO_BIND=${3:-0}
    local SUDO_CMD="sudo"
    [[ "${4:-}" = "1" ]] && SUDO_CMD=

    # validate arguments
    [[ -e "${SRCPATH}" ]] || {
        echo "Source path '${DESTPATH}' does not exist" >&2
        return 1
    }

    # prepend the backup directory
    [[ -n "${YNH_APP_BACKUP_DIR:-}" && "${DESTPATH:0:1}" != "/" ]] \
        && DESTPATH="${YNH_APP_BACKUP_DIR}/${DESTPATH}"
    [[ ! -e "${DESTPATH}" ]] || {
        echo "Destination path '${DESTPATH}' already exist" >&2
        return 1
    }

    # attempt to bind mounting the directory
    if [[ "${CAN_BIND}" = "1" && "${TO_BIND}" = "1" ]]; then
        eval $SUDO_CMD mkdir -p "${DESTPATH}"

        if sudo mount --rbind "${SRCPATH}" "${DESTPATH}"; then
            # try to remount destination directory as read-only
            sudo mount -o remount,ro,bind "${SRCPATH}" "${DESTPATH}" \
              || true
            return 0
        else
            CAN_BIND=0
            echo "Bind mounting seems to be disabled on your system."
            echo "You have maybe to check your apparmor configuration."
        fi

        # delete mountpoint directory safely
        mountpoint -q "${DESTPATH}" && sudo umount -R "${DESTPATH}"
        eval $SUDO_CMD rm -rf "${DESTPATH}"
    fi

    # ... or just copy the directory
    eval $SUDO_CMD mkdir -p $(dirname "${DESTPATH}")
    eval $SUDO_CMD cp -a "${SRCPATH}" "${DESTPATH}"
}

# Deprecated helper since it's a dangerous one!
ynh_bind_or_cp() {
    local AS_ROOT=${3:-0}
    local NO_ROOT=0
    [[ "${AS_ROOT}" = "1" ]] || NO_ROOT=1
    echo "This helper is deprecated, you should use ynh_backup instead" >&2
    ynh_backup "$1" "$2" 1 "$NO_ROOT"
}

# Create a directory under /tmp
#
# Deprecated helper
#
# usage: ynh_mkdir_tmp
# | ret: the created directory path
ynh_mkdir_tmp() {
<<<<<<< HEAD
    echo "This helper is deprecated, you should use 'mktemp -d' instead." >&2
    mktemp -d
=======
    TMPDIR="/tmp/$(ynh_string_random 6)"
    while [ -d $TMPDIR ]; do
        TMPDIR="/tmp/$(ynh_string_random 6)"
    done
    mkdir -p "$TMPDIR" && echo "$TMPDIR"
}

# Prevent suppression of a important parent dir
# Remove a directory with some variables into the path.
# Each variable are checked, if a variable are empty, the suppression are cancelled.
#
# usage: ynh_safe_remove 'path_to_remove'
# | arg: path_to_remove - directory to remove. The path of directory need to be placed between simple quotes
ynh_safe_remove() {
	chaine="$1"
	no_var=0
	while (echo "$chaine" | grep -q '\$')	# Boucle tant qu'il y a des $ dans la chaine
	do
		no_var=1
		global_var=$(echo "$chaine" | cut -d '$' -f 2)	# Isole la première variable trouvée.
		only_var=\$$(expr "$global_var" : '\([A-Za-z0-9_]*\)')	# Isole complètement la variable en ajoutant le $ au début et en gardant uniquement le nom de la variable. Se débarrasse surtout du / et d'un éventuel chemin derrière.
		real_var=$(eval "echo ${only_var}")		# `eval "echo ${var}` permet d'interpréter une variable contenue dans une variable.
		if test -z "$real_var"; then
			echo "Variable $only_var is empty, suppression of $chaine cancelled."
			return 1
		fi
		chaine=$(echo "$chaine" | sed "s@$only_var@$real_var@")	# remplace la variable par sa valeur dans la chaine.
	done
	if [ "$no_var" -eq 1 ]
	then
		echo "Delete directory $chaine"
 		sudo rm -r "$chaine"
		return 0
	else
		echo "No detected variable."
		return 1
	fi
>>>>>>> 330906a8
}<|MERGE_RESOLUTION|>--- conflicted
+++ resolved
@@ -70,15 +70,8 @@
 # usage: ynh_mkdir_tmp
 # | ret: the created directory path
 ynh_mkdir_tmp() {
-<<<<<<< HEAD
     echo "This helper is deprecated, you should use 'mktemp -d' instead." >&2
     mktemp -d
-=======
-    TMPDIR="/tmp/$(ynh_string_random 6)"
-    while [ -d $TMPDIR ]; do
-        TMPDIR="/tmp/$(ynh_string_random 6)"
-    done
-    mkdir -p "$TMPDIR" && echo "$TMPDIR"
 }
 
 # Prevent suppression of a important parent dir
@@ -111,5 +104,4 @@
 		echo "No detected variable."
 		return 1
 	fi
->>>>>>> 330906a8
 }