--- conflicted
+++ resolved
@@ -12,17 +12,15 @@
     [[ ! -f /etc/yunohost/from_script ]] || return
 
     cd /usr/share/yunohost/templates/ssh
-
-<<<<<<< HEAD
-      # Support legacy setting (this setting might be disabled by a user during a migration)
-      ssh_keys=$(ls /etc/ssh/ssh_host_{ed25519,rsa,ecdsa}_key 2>/dev/null)
-      if [[ "$(yunohost settings get 'service.ssh.allow_deprecated_dsa_hostkey')" == "True" ]]; then
-          ssh_keys="$ssh_keys $(ls /etc/ssh/ssh_host_dsa_key 2>/dev/null)"
-      fi
-=======
+    
     # do not listen to IPv6 if unavailable
     [[ -f /proc/net/if_inet6 ]] && ipv6_enabled=true || ipv6_enabled=false
->>>>>>> 847d1829
+
+    # Support legacy setting (this setting might be disabled by a user during a migration)
+    ssh_keys=$(ls /etc/ssh/ssh_host_{ed25519,rsa,ecdsa}_key 2>/dev/null)
+    if [[ "$(yunohost settings get 'service.ssh.allow_deprecated_dsa_hostkey')" == "True" ]]; then
+        ssh_keys="$ssh_keys $(ls /etc/ssh/ssh_host_dsa_key 2>/dev/null)"
+    fi
 
     ssh_keys=$(ls /etc/ssh/ssh_host_{ed25519,rsa,ecdsa}_key 2>/dev/null)
 
