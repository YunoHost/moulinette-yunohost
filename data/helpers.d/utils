#!/bin/bash

# Handle script crashes / failures
#
# [internal]
#
# usage:
# ynh_exit_properly is used only by the helper ynh_abort_if_errors.
# You should not use it directly.
# Instead, add to your script:
# ynh_clean_setup () {
#        instructions...
# }
#
# This function provide a way to clean some residual of installation that not managed by remove script.
#
# It prints a warning to inform that the script was failed, and execute the ynh_clean_setup function if used in the app script
#
# Requires YunoHost version 2.6.4 or higher.
ynh_exit_properly () {
    local exit_code=$?
    if [ "$exit_code" -eq 0 ]; then
        exit 0	# Exit without error if the script ended correctly
    fi

    trap '' EXIT	# Ignore new exit signals
    # Do not exit anymore if a command fail or if a variable is empty
    set +o errexit  # set +e
    set +o nounset  # set +u

    # Small tempo to avoid the next message being mixed up with other DEBUG messages
    sleep 0.5

    if type -t ynh_clean_setup > /dev/null; then	# Check if the function exist in the app script.
        ynh_clean_setup	# Call the function to do specific cleaning for the app.
    fi

    ynh_die	# Exit with error status
}

# Exits if an error occurs during the execution of the script.
#
# usage: ynh_abort_if_errors
#
# This configure the rest of the script execution such that, if an error occurs
# or if an empty variable is used, the execution of the script stops
# immediately and a call to `ynh_clean_setup` is triggered if it has been
# defined by your script.
#
# Requires YunoHost version 2.6.4 or higher.
ynh_abort_if_errors () {
<<<<<<< HEAD
	# Exit if a command fail, and if a variable is used unset.
	set -eu
	# Communicate set -e to command substitutions and commands executed in a sub‐shell environment.
	set -o errtrace
	# Capturing exit signals on shell script
	trap ynh_exit_properly EXIT
=======
    set -o errexit  # set -e; Exit if a command fail
    set -o nounset  # set -u; And if a variable is used unset
    trap ynh_exit_properly EXIT	# Capturing exit signals on shell script
>>>>>>> 0ece52da
}

# Download, check integrity, uncompress and patch the source from app.src
#
# usage: ynh_setup_source --dest_dir=dest_dir [--source_id=source_id]
# | arg: -d, --dest_dir=    - Directory where to setup sources
# | arg: -s, --source_id=   - Name of the app, if the package contains more than one app
#
# The file conf/app.src need to contains:
#
# SOURCE_URL=Address to download the app archive
# SOURCE_SUM=Control sum
# # (Optional) Program to check the integrity (sha256sum, md5sum...)
# # default: sha256
# SOURCE_SUM_PRG=sha256
# # (Optional) Archive format
# # default: tar.gz
# SOURCE_FORMAT=tar.gz
# # (Optional) Put false if sources are directly in the archive root
# # default: true
# # Instead of true, SOURCE_IN_SUBDIR could be the number of sub directories
# # to remove.
# SOURCE_IN_SUBDIR=false
# # (Optionnal) Name of the local archive (offline setup support)
# # default: ${src_id}.${src_format}
# SOURCE_FILENAME=example.tar.gz
# # (Optional) If it set as false don't extract the source.
# # (Useful to get a debian package or a python wheel.)
# # default: true
# SOURCE_EXTRACT=(true|false)
#
# Details:
# This helper downloads sources from SOURCE_URL if there is no local source
# archive in /opt/yunohost-apps-src/APP_ID/SOURCE_FILENAME
#
# Next, it checks the integrity with "SOURCE_SUM_PRG -c --status" command.
#
# If it's ok, the source archive will be uncompressed in $dest_dir. If the
# SOURCE_IN_SUBDIR is true, the first level directory of the archive will be
# removed.
# If SOURCE_IN_SUBDIR is a numeric value, 2 for example, the 2 first level
# directories will be removed
#
# Finally, patches named sources/patches/${src_id}-*.patch and extra files in
# sources/extra_files/$src_id will be applied to dest_dir
#
# Requires YunoHost version 2.6.4 or higher.
ynh_setup_source () {
    # Declare an array to define the options of this helper.
    local legacy_args=ds
    local -A args_array=( [d]=dest_dir= [s]=source_id= )
    local dest_dir
    local source_id
    # Manage arguments with getopts
    ynh_handle_getopts_args "$@"
    source_id="${source_id:-app}" # If the argument is not given, source_id equals "app"

    local src_file_path="$YNH_CWD/../conf/${source_id}.src"
    # In case of restore script the src file is in an other path.
    # So try to use the restore path if the general path point to no file.
    if [ ! -e "$src_file_path" ]; then
        src_file_path="$YNH_CWD/../settings/conf/${source_id}.src"
    fi

    # Load value from configuration file (see above for a small doc about this file
    # format)
    local src_url=$(grep 'SOURCE_URL=' "$src_file_path" | cut --delimiter='=' --fields=2-)
    local src_sum=$(grep 'SOURCE_SUM=' "$src_file_path" | cut --delimiter='=' --fields=2-)
    local src_sumprg=$(grep 'SOURCE_SUM_PRG=' "$src_file_path" | cut --delimiter='=' --fields=2-)
    local src_format=$(grep 'SOURCE_FORMAT=' "$src_file_path" | cut --delimiter='=' --fields=2-)
    local src_extract=$(grep 'SOURCE_EXTRACT=' "$src_file_path" | cut --delimiter='=' --fields=2-)
    local src_in_subdir=$(grep 'SOURCE_IN_SUBDIR=' "$src_file_path" | cut --delimiter='=' --fields=2-)
    local src_filename=$(grep 'SOURCE_FILENAME=' "$src_file_path" | cut --delimiter='=' --fields=2-)

    # Default value
    src_sumprg=${src_sumprg:-sha256sum}
    src_in_subdir=${src_in_subdir:-true}
    src_format=${src_format:-tar.gz}
    src_format=$(echo "$src_format" | tr '[:upper:]' '[:lower:]')
    src_extract=${src_extract:-true}
    if [ "$src_filename" = "" ]; then
        src_filename="${source_id}.${src_format}"
    fi
    local local_src="/opt/yunohost-apps-src/${YNH_APP_ID}/${src_filename}"

    if test -e "$local_src"
    then    # Use the local source file if it is present
        cp $local_src $src_filename
    else    # If not, download the source
        local out=`wget --no-verbose --output-document=$src_filename $src_url 2>&1` || ynh_print_err --message="$out"
    fi

    # Check the control sum
    echo "${src_sum} ${src_filename}" | ${src_sumprg} --check --status \
        || ynh_die --message="Corrupt source"

    # Extract source into the app dir
    mkdir --parents "$dest_dir"

    if ! "$src_extract"
    then
        mv $src_filename $dest_dir
    elif [ "$src_format" = "zip" ]
    then
        # Zip format
        # Using of a temp directory, because unzip doesn't manage --strip-components
        if $src_in_subdir
        then
            local tmp_dir=$(mktemp --directory)
            unzip -quo $src_filename -d "$tmp_dir"
            cp --archive $tmp_dir/*/. "$dest_dir"
            ynh_secure_remove --file="$tmp_dir"
        else
            unzip -quo $src_filename -d "$dest_dir"
        fi
    else
        local strip=""
        if [ "$src_in_subdir" != "false" ]
        then
            if [ "$src_in_subdir" == "true" ]
            then
                local sub_dirs=1
            else
                local sub_dirs="$src_in_subdir"
            fi
            strip="--strip-components $sub_dirs"
        fi
        if [[ "$src_format" =~ ^tar.gz|tar.bz2|tar.xz$ ]]
        then
            tar --extract --file=$src_filename --directory="$dest_dir" $strip
        else
            ynh_die --message="Archive format unrecognized."
        fi
    fi

    # Apply patches
    if (( $(find $YNH_CWD/../sources/patches/ -type f -name "${source_id}-*.patch" 2> /dev/null | wc --lines) > "0" ))
    then
        (cd "$dest_dir"
        for p in $YNH_CWD/../sources/patches/${source_id}-*.patch
        do
            patch --strip=1 < $p
        done) || ynh_die --message="Unable to apply patches"
    fi

    # Add supplementary files
    if test -e "$YNH_CWD/../sources/extra_files/${source_id}"; then
        cp --archive $YNH_CWD/../sources/extra_files/$source_id/. "$dest_dir"
    fi
}

# Curl abstraction to help with POST requests to local pages (such as installation forms)
#
# example: ynh_local_curl "/install.php?installButton" "foo=$var1" "bar=$var2"
#
# usage: ynh_local_curl "page_uri" "key1=value1" "key2=value2" ...
# | arg: page_uri    - Path (relative to $path_url) of the page where POST data will be sent
# | arg: key1=value1 - (Optionnal) POST key and corresponding value
# | arg: key2=value2 - (Optionnal) Another POST key and corresponding value
# | arg: ...         - (Optionnal) More POST keys and values
#
# For multiple calls, cookies are persisted between each call for the same app
#
# $domain and $path_url should be defined externally (and correspond to the domain.tld and the /path (of the app?))
#
# Requires YunoHost version 2.6.4 or higher.
ynh_local_curl () {
    # Define url of page to curl
    local local_page=$(ynh_normalize_url_path $1)
    local full_path=$path_url$local_page

    if [ "${path_url}" == "/" ]; then
        full_path=$local_page
    fi

    local full_page_url=https://localhost$full_path

    # Concatenate all other arguments with '&' to prepare POST data
    local POST_data=""
    local arg=""
    for arg in "${@:2}"
    do
        POST_data="${POST_data}${arg}&"
    done
    if [ -n "$POST_data" ]
    then
        # Add --data arg and remove the last character, which is an unecessary '&'
        POST_data="--data ${POST_data::-1}"
    fi

    # Wait untils nginx has fully reloaded (avoid curl fail with http2)
    sleep 2
    
    local cookiefile=/tmp/ynh-$app-cookie.txt
    touch $cookiefile
    chown root $cookiefile
    chmod 700 $cookiefile

    # Curl the URL
    curl --silent --show-error --insecure --location --header "Host: $domain" --resolve $domain:443:127.0.0.1 $POST_data "$full_page_url" --cookie-jar $cookiefile --cookie $cookiefile
}

# Render templates with Jinja2
#
# [internal]
#
# Attention : Variables should be exported before calling this helper to be
# accessible inside templates.
#
# usage: ynh_render_template some_template output_path
# | arg: some_template - Template file to be rendered
# | arg: output_path   - The path where the output will be redirected to
ynh_render_template() {
    local template_path=$1
    local output_path=$2
    mkdir -p "$(dirname $output_path)"
    # Taken from https://stackoverflow.com/a/35009576
    python2.7 -c 'import os, sys, jinja2; sys.stdout.write(
                    jinja2.Template(sys.stdin.read()
                    ).render(os.environ));' < $template_path > $output_path
}

# Fetch the Debian release codename
#
# usage: ynh_get_debian_release
# | ret: The Debian release codename (i.e. jessie, stretch, ...)
#
# Requires YunoHost version 2.7.12 or higher.
ynh_get_debian_release () {
    echo $(lsb_release --codename --short)
}

# Create a directory under /tmp
#
# [internal]
#
# Deprecated helper
#
# usage: ynh_mkdir_tmp
# | ret: the created directory path
ynh_mkdir_tmp() {
    ynh_print_warn --message="The helper ynh_mkdir_tmp is deprecated."
    ynh_print_warn --message="You should use 'mktemp -d' instead and manage permissions \
properly with chmod/chown."
    local TMP_DIR=$(mktemp --directory)

    # Give rights to other users could be a security risk.
    # But for retrocompatibility we need it. (This helpers is deprecated)
    chmod 755 $TMP_DIR
    echo $TMP_DIR
}

# Remove a file or a directory securely
#
# usage: ynh_secure_remove --file=path_to_remove
# | arg: -f, --file=    - File or directory to remove
#
# Requires YunoHost version 2.6.4 or higher.
ynh_secure_remove () {
    # Declare an array to define the options of this helper.
    local legacy_args=f
    local -A args_array=( [f]=file= )
    local file
    # Manage arguments with getopts
    ynh_handle_getopts_args "$@"

    local forbidden_path=" \
    /var/www \
    /home/yunohost.app"

    if [ $# -ge 2 ]
    then
        ynh_print_warn --message="/!\ Packager ! You provided more than one argument to ynh_secure_remove but it will be ignored... Use this helper with one argument at time."
    fi

    if [[ -z "$file" ]]
    then
        ynh_print_warn --message="ynh_secure_remove called with empty argument, ignoring."
    elif [[ "$forbidden_path" =~ "$file" \
        # Match all paths or subpaths in $forbidden_path
        || "$file" =~ ^/[[:alnum:]]+$ \
        # Match all first level paths from / (Like /var, /root, etc...)
        || "${file:${#file}-1}" = "/" ]]
        # Match if the path finishes by /. Because it seems there is an empty variable
    then
        ynh_print_warn --message="Not deleting '$file' because it is not an acceptable path to delete."
    elif [ -e "$file" ]
    then
        rm --recursive "$file"
    else
        ynh_print_info --message="'$file' wasn't deleted because it doesn't exist."
    fi
}

# Extract a key from a plain command output
#
# [internal]
#
# example: yunohost user info tata --output-as plain | ynh_get_plain_key mail
#
# usage: ynh_get_plain_key key [subkey [subsubkey ...]]
# | ret: string - the key's value
#
# Requires YunoHost version 2.2.4 or higher.
ynh_get_plain_key() {
    local prefix="#"
    local founded=0
    # We call this key_ so that it's not caught as
    # an info to be redacted by the core
    local key_=$1
    shift
    while read line
    do
        if [[ "$founded" == "1" ]]
        then
            [[ "$line" =~ ^${prefix}[^#] ]] && return
            echo $line
        elif [[ "$line" =~ ^${prefix}${key_}$ ]]
        then
            if [[ -n "${1:-}" ]]
            then
                prefix+="#"
                key_=$1
                shift
            else
                founded=1
            fi
        fi
    done
}

# Read the value of a key in a ynh manifest file
#
# usage: ynh_read_manifest --manifest="manifest.json" --key="key"
# | arg: -m, --manifest=    - Path of the manifest to read
# | arg: -k, --key=         - Name of the key to find
# | ret: the value associate to that key
#
# Requires YunoHost version 3.5.0 or higher.
ynh_read_manifest () {
    # Declare an array to define the options of this helper.
    local legacy_args=mk
    local -A args_array=( [m]=manifest= [k]=manifest_key= )
    local manifest
    local manifest_key
    # Manage arguments with getopts
    ynh_handle_getopts_args "$@"

    if [ ! -e "$manifest" ]; then
        # If the manifest isn't found, try the common place for backup and restore script.
        manifest="../settings/manifest.json"
    fi

    jq ".$manifest_key" "$manifest" --raw-output
}

# Read the upstream version from the manifest
#
# usage: ynh_app_upstream_version [--manifest="manifest.json"]
# | arg: -m, --manifest=    - Path of the manifest to read
# | ret: the version number of the upstream app
#
# The version number in the manifest is defined by <upstreamversion>~ynh<packageversion>
# For example : 4.3-2~ynh3
# This include the number before ~ynh
# In the last example it return 4.3-2
#
# Requires YunoHost version 3.5.0 or higher.
ynh_app_upstream_version () {
    # Declare an array to define the options of this helper.
    local legacy_args=m
    local -A args_array=( [m]=manifest= )
    local manifest
    # Manage arguments with getopts
    ynh_handle_getopts_args "$@"
    manifest="${manifest:-../manifest.json}"

    version_key=$(ynh_read_manifest --manifest="$manifest" --manifest_key="version")
    echo "${version_key/~ynh*/}"
}

# Read package version from the manifest
#
# usage: ynh_app_package_version [--manifest="manifest.json"]
# | arg: -m, --manifest=    - Path of the manifest to read
# | ret: the version number of the package
#
# The version number in the manifest is defined by <upstreamversion>~ynh<packageversion>
# For example : 4.3-2~ynh3
# This include the number after ~ynh
# In the last example it return 3
#
# Requires YunoHost version 3.5.0 or higher.
ynh_app_package_version () {
    # Declare an array to define the options of this helper.
    local legacy_args=m
    local -A args_array=( [m]=manifest= )
    local manifest
    # Manage arguments with getopts
    ynh_handle_getopts_args "$@"
    manifest="${manifest:-../manifest.json}"

    version_key=$(ynh_read_manifest --manifest="$manifest" --manifest_key="version")
    echo "${version_key/*~ynh/}"
}

# Checks the app version to upgrade with the existing app version and returns:
#
# - UPGRADE_APP if the upstream app version has changed
# - UPGRADE_PACKAGE if only the YunoHost package has changed
#
# It stops the current script without error if the package is up-to-date
#
# This helper should be used to avoid an upgrade of an app, or the upstream part
# of it, when it's not needed
#
# To force an upgrade, even if the package is up to date,
# you have to set the variable YNH_FORCE_UPGRADE before.
# example: sudo YNH_FORCE_UPGRADE=1 yunohost app upgrade MyApp
#
# usage: ynh_check_app_version_changed
#
# Requires YunoHost version 3.5.0 or higher.
ynh_check_app_version_changed () {
<<<<<<< HEAD
  local force_upgrade=${YNH_FORCE_UPGRADE:-0}
  local package_check=${PACKAGE_CHECK_EXEC:-0}

  # By default, upstream app version has changed
  local return_value="UPGRADE_APP"

  local current_version=$(ynh_read_manifest --manifest="/etc/yunohost/apps/$YNH_APP_INSTANCE_NAME/manifest.json" --manifest_key="version" || echo 1.0)
  local current_upstream_version="$(ynh_app_upstream_version --manifest="/etc/yunohost/apps/$YNH_APP_INSTANCE_NAME/manifest.json")"
  local update_version=$(ynh_read_manifest --manifest="../manifest.json" --manifest_key="version" || echo 1.0)
  local update_upstream_version="$(ynh_app_upstream_version)"

  if [ "$current_version" == "$update_version" ] ; then
      # Complete versions are the same
      if [ "$force_upgrade" != "0" ]
      then
        ynh_print_info --message="Upgrade forced by YNH_FORCE_UPGRADE."
        unset YNH_FORCE_UPGRADE
      elif [ "$package_check" != "0" ]
      then
        ynh_print_info --message="Upgrade forced for package check."
      else
        ynh_print_info -m "Up-to-date, nothing to do"
        return_value="UP_TO_DATE"
      fi
  elif [ "$current_upstream_version" == "$update_upstream_version" ] ; then
    # Upstream versions are the same, only YunoHost package versions differ
    return_value="UPGRADE_PACKAGE"
  fi
  echo $return_value
=======
    local force_upgrade=${YNH_FORCE_UPGRADE:-0}
    local package_check=${PACKAGE_CHECK_EXEC:-0}

    # By default, upstream app version has changed
    local return_value="UPGRADE_APP"

    local current_version=$(ynh_read_manifest --manifest="/etc/yunohost/apps/$YNH_APP_INSTANCE_NAME/manifest.json" --manifest_key="version" || echo 1.0)
    local current_upstream_version="$(ynh_app_upstream_version --manifest="/etc/yunohost/apps/$YNH_APP_INSTANCE_NAME/manifest.json")"
    local update_version=$(ynh_read_manifest --manifest="../manifest.json" --manifest_key="version" || echo 1.0)
    local update_upstream_version="$(ynh_app_upstream_version)"

    if [ "$current_version" == "$update_version" ]
    then
        # Complete versions are the same
        if [ "$force_upgrade" != "0" ]
        then
            ynh_print_info --message="Upgrade forced by YNH_FORCE_UPGRADE."
            unset YNH_FORCE_UPGRADE
        elif [ "$package_check" != "0" ]
        then
            ynh_print_info --message="Upgrade forced for package check."
        else
            ynh_die "Up-to-date, nothing to do" 0
        fi
    elif [ "$current_upstream_version" == "$update_upstream_version" ]
    then
        # Upstream versions are the same, only YunoHost package versions differ
        return_value="UPGRADE_PACKAGE"
    fi
    echo $return_value
>>>>>>> 0ece52da
}<|MERGE_RESOLUTION|>--- conflicted
+++ resolved
@@ -49,18 +49,12 @@
 #
 # Requires YunoHost version 2.6.4 or higher.
 ynh_abort_if_errors () {
-<<<<<<< HEAD
-	# Exit if a command fail, and if a variable is used unset.
-	set -eu
-	# Communicate set -e to command substitutions and commands executed in a sub‐shell environment.
-	set -o errtrace
-	# Capturing exit signals on shell script
-	trap ynh_exit_properly EXIT
-=======
     set -o errexit  # set -e; Exit if a command fail
     set -o nounset  # set -u; And if a variable is used unset
-    trap ynh_exit_properly EXIT	# Capturing exit signals on shell script
->>>>>>> 0ece52da
+    # Communicate set -e to command substitutions and commands executed in a sub‐shell environment.
+    set -o errtrace
+    # Capturing exit signals on shell script
+    trap ynh_exit_properly EXIT
 }
 
 # Download, check integrity, uncompress and patch the source from app.src
@@ -485,37 +479,6 @@
 #
 # Requires YunoHost version 3.5.0 or higher.
 ynh_check_app_version_changed () {
-<<<<<<< HEAD
-  local force_upgrade=${YNH_FORCE_UPGRADE:-0}
-  local package_check=${PACKAGE_CHECK_EXEC:-0}
-
-  # By default, upstream app version has changed
-  local return_value="UPGRADE_APP"
-
-  local current_version=$(ynh_read_manifest --manifest="/etc/yunohost/apps/$YNH_APP_INSTANCE_NAME/manifest.json" --manifest_key="version" || echo 1.0)
-  local current_upstream_version="$(ynh_app_upstream_version --manifest="/etc/yunohost/apps/$YNH_APP_INSTANCE_NAME/manifest.json")"
-  local update_version=$(ynh_read_manifest --manifest="../manifest.json" --manifest_key="version" || echo 1.0)
-  local update_upstream_version="$(ynh_app_upstream_version)"
-
-  if [ "$current_version" == "$update_version" ] ; then
-      # Complete versions are the same
-      if [ "$force_upgrade" != "0" ]
-      then
-        ynh_print_info --message="Upgrade forced by YNH_FORCE_UPGRADE."
-        unset YNH_FORCE_UPGRADE
-      elif [ "$package_check" != "0" ]
-      then
-        ynh_print_info --message="Upgrade forced for package check."
-      else
-        ynh_print_info -m "Up-to-date, nothing to do"
-        return_value="UP_TO_DATE"
-      fi
-  elif [ "$current_upstream_version" == "$update_upstream_version" ] ; then
-    # Upstream versions are the same, only YunoHost package versions differ
-    return_value="UPGRADE_PACKAGE"
-  fi
-  echo $return_value
-=======
     local force_upgrade=${YNH_FORCE_UPGRADE:-0}
     local package_check=${PACKAGE_CHECK_EXEC:-0}
 
@@ -538,7 +501,8 @@
         then
             ynh_print_info --message="Upgrade forced for package check."
         else
-            ynh_die "Up-to-date, nothing to do" 0
+            ynh_print_info --message="Up-to-date, nothing to do"
+            return_value="UP_TO_DATE"
         fi
     elif [ "$current_upstream_version" == "$update_upstream_version" ]
     then
@@ -546,5 +510,4 @@
         return_value="UPGRADE_PACKAGE"
     fi
     echo $return_value
->>>>>>> 0ece52da
 }