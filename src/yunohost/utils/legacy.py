--- conflicted
+++ resolved
@@ -1,36 +1,20 @@
-<<<<<<< HEAD
-=======
 import os
 import re
 import glob
-from moulinette import m18n
 from moulinette.core import MoulinetteError
 from moulinette.utils.log import getActionLogger
 from moulinette.utils.filesystem import (
     read_file,
     write_to_file,
-    write_to_json,
     write_to_yaml,
     read_yaml,
 )
 
-from yunohost.user import user_list
-from yunohost.app import (
-    _installed_apps,
-    _get_app_settings,
-    _set_app_settings,
-)
-from yunohost.permission import (
-    permission_create,
-    user_permission_update,
-    permission_sync_to_user,
-)
 from yunohost.utils.error import YunohostValidationError
 
 
 logger = getActionLogger("yunohost.legacy")
 
->>>>>>> 11660bd5
 LEGACY_PERMISSION_LABEL = {
     ("nextcloud", "skipped"): "api",  # .well-known
     ("libreto", "skipped"): "pad access",  # /[^/]+
@@ -81,195 +65,35 @@
 def legacy_permission_label(app, permission_type):
     return LEGACY_PERMISSION_LABEL.get(
         (app, permission_type), "Legacy %s urls" % permission_type
-<<<<<<< HEAD
     )
-=======
-    )
-
-
-def migrate_legacy_permission_settings(app=None):
-
-    logger.info(m18n.n("migrating_legacy_permission_settings"))
-    apps = _installed_apps()
-
-    if app:
-        if app not in apps:
-            logger.error(
-                "Can't migrate permission for app %s because it ain't installed..."
-                % app
-            )
-            apps = []
-        else:
-            apps = [app]
-
-    for app in apps:
-
-        settings = _get_app_settings(app) or {}
-        if settings.get("label"):
-            user_permission_update(
-                app + ".main", label=settings["label"], sync_perm=False
-            )
-            del settings["label"]
-
-        def _setting(name):
-            s = settings.get(name)
-            return s.split(",") if s else []
-
-        skipped_urls = [uri for uri in _setting("skipped_uris") if uri != "/"]
-        skipped_urls += ["re:" + regex for regex in _setting("skipped_regex")]
-        unprotected_urls = [uri for uri in _setting("unprotected_uris") if uri != "/"]
-        unprotected_urls += ["re:" + regex for regex in _setting("unprotected_regex")]
-        protected_urls = [uri for uri in _setting("protected_uris") if uri != "/"]
-        protected_urls += ["re:" + regex for regex in _setting("protected_regex")]
-
-        if skipped_urls != []:
-            permission_create(
-                app + ".legacy_skipped_uris",
-                additional_urls=skipped_urls,
-                auth_header=False,
-                label=legacy_permission_label(app, "skipped"),
-                show_tile=False,
-                allowed="visitors",
-                protected=True,
-                sync_perm=False,
-            )
-        if unprotected_urls != []:
-            permission_create(
-                app + ".legacy_unprotected_uris",
-                additional_urls=unprotected_urls,
-                auth_header=True,
-                label=legacy_permission_label(app, "unprotected"),
-                show_tile=False,
-                allowed="visitors",
-                protected=True,
-                sync_perm=False,
-            )
-        if protected_urls != []:
-            permission_create(
-                app + ".legacy_protected_uris",
-                additional_urls=protected_urls,
-                auth_header=True,
-                label=legacy_permission_label(app, "protected"),
-                show_tile=False,
-                allowed=[],
-                protected=True,
-                sync_perm=False,
-            )
-
-        legacy_permission_settings = [
-            "skipped_uris",
-            "unprotected_uris",
-            "protected_uris",
-            "skipped_regex",
-            "unprotected_regex",
-            "protected_regex",
-        ]
-        for key in legacy_permission_settings:
-            if key in settings:
-                del settings[key]
-
-        _set_app_settings(app, settings)
-
-        permission_sync_to_user()
-
-
-def translate_legacy_rules_in_ssowant_conf_json_persistent():
-
-    persistent_file_name = "/etc/ssowat/conf.json.persistent"
-    if not os.path.exists(persistent_file_name):
-        return
-
-    # Ugly hack because for some reason so many people have tabs in their conf.json.persistent ...
-    os.system(r"sed -i 's/\t/    /g' /etc/ssowat/conf.json.persistent")
-
-    # Ugly hack to try not to misarably fail migration
-    persistent = read_yaml(persistent_file_name)
-
-    legacy_rules = [
-        "skipped_urls",
-        "unprotected_urls",
-        "protected_urls",
-        "skipped_regex",
-        "unprotected_regex",
-        "protected_regex",
-    ]
-
-    if not any(legacy_rule in persistent for legacy_rule in legacy_rules):
-        return
-
-    if not isinstance(persistent.get("permissions"), dict):
-        persistent["permissions"] = {}
-
-    skipped_urls = persistent.get("skipped_urls", []) + [
-        "re:" + r for r in persistent.get("skipped_regex", [])
-    ]
-    protected_urls = persistent.get("protected_urls", []) + [
-        "re:" + r for r in persistent.get("protected_regex", [])
-    ]
-    unprotected_urls = persistent.get("unprotected_urls", []) + [
-        "re:" + r for r in persistent.get("unprotected_regex", [])
-    ]
-
-    known_users = list(user_list()["users"].keys())
-
-    for legacy_rule in legacy_rules:
-        if legacy_rule in persistent:
-            del persistent[legacy_rule]
-
-    if skipped_urls:
-        persistent["permissions"]["custom_skipped"] = {
-            "users": [],
-            "label": "Custom permissions - skipped",
-            "show_tile": False,
-            "auth_header": False,
-            "public": True,
-            "uris": skipped_urls
-            + persistent["permissions"].get("custom_skipped", {}).get("uris", []),
-        }
-
-    if unprotected_urls:
-        persistent["permissions"]["custom_unprotected"] = {
-            "users": [],
-            "label": "Custom permissions - unprotected",
-            "show_tile": False,
-            "auth_header": True,
-            "public": True,
-            "uris": unprotected_urls
-            + persistent["permissions"].get("custom_unprotected", {}).get("uris", []),
-        }
-
-    if protected_urls:
-        persistent["permissions"]["custom_protected"] = {
-            "users": known_users,
-            "label": "Custom permissions - protected",
-            "show_tile": False,
-            "auth_header": True,
-            "public": False,
-            "uris": protected_urls
-            + persistent["permissions"].get("custom_protected", {}).get("uris", []),
-        }
-
-    write_to_json(persistent_file_name, persistent, sort_keys=True, indent=4)
-
-    logger.warning(
-        "YunoHost automatically translated some legacy rules in /etc/ssowat/conf.json.persistent to match the new permission system"
-    )
 
 
 LEGACY_PHP_VERSION_REPLACEMENTS = [
-    ("/etc/php5", "/etc/php/7.3"),
-    ("/etc/php/7.0", "/etc/php/7.3"),
-    ("/var/run/php5-fpm", "/var/run/php/php7.3-fpm"),
-    ("/var/run/php/php7.0-fpm", "/var/run/php/php7.3-fpm"),
-    ("php5", "php7.3"),
-    ("php7.0", "php7.3"),
+    ("/etc/php5", "/etc/php/7.4"),
+    ("/etc/php/7.0", "/etc/php/7.4"),
+    ("/etc/php/7.3", "/etc/php/7.4"),
+    ("/var/run/php5-fpm", "/var/run/php/php7.4-fpm"),
+    ("/var/run/php/php7.0-fpm", "/var/run/php/php7.4-fpm"),
+    ("/var/run/php/php7.3-fpm", "/var/run/php/php7.4-fpm"),
+    ("php5", "php7.4"),
+    ("php7.0", "php7.4"),
+    ("php7.3", "php7.4"),
+    ('YNH_PHP_VERSION="7.3"', 'YNH_PHP_VERSION="7.4"'),
     (
         'phpversion="${phpversion:-7.0}"',
+        'phpversion="${phpversion:-7.4}"',
+    ),  # Many helpers like the composer ones use 7.0 by default ...
+    (
         'phpversion="${phpversion:-7.3}"',
+        'phpversion="${phpversion:-7.4}"',
     ),  # Many helpers like the composer ones use 7.0 by default ...
     (
         '"$phpversion" == "7.0"',
-        '$(bc <<< "$phpversion >= 7.3") -eq 1',
+        '$(bc <<< "$phpversion >= 7.4") -eq 1',
+    ),  # patch ynh_install_php to refuse installing/removing php <= 7.3
+    (
+        '"$phpversion" == "7.3"',
+        '$(bc <<< "$phpversion >= 7.4") -eq 1',
     ),  # patch ynh_install_php to refuse installing/removing php <= 7.3
 ]
 
@@ -305,15 +129,15 @@
 
     settings = read_yaml(os.path.join(app_folder, "settings.yml"))
 
-    if settings.get("fpm_config_dir") == "/etc/php/7.0/fpm":
-        settings["fpm_config_dir"] = "/etc/php/7.3/fpm"
-    if settings.get("fpm_service") == "php7.0-fpm":
-        settings["fpm_service"] = "php7.3-fpm"
-    if settings.get("phpversion") == "7.0":
-        settings["phpversion"] = "7.3"
+    if settings.get("fpm_config_dir") in ["/etc/php/7.0/fpm", "/etc/php/7.3/fpm"]:
+        settings["fpm_config_dir"] = "/etc/php/7.4/fpm"
+    if settings.get("fpm_service") in ["php7.0-fpm", "php7.3-fpm"]:
+        settings["fpm_service"] = "php7.4-fpm"
+    if settings.get("phpversion") in ["7.0", "7.3"]:
+        settings["phpversion"] = "7.4"
 
     # We delete these checksums otherwise the file will appear as manually modified
-    list_to_remove = ["checksum__etc_php_7.0_fpm_pool", "checksum__etc_nginx_conf.d"]
+    list_to_remove = ["checksum__etc_php_7.3_fpm_pool", "checksum__etc_php_7.0_fpm_pool", "checksum__etc_nginx_conf.d"]
     settings = {
         k: v
         for k, v in settings.items()
@@ -330,36 +154,10 @@
     files_to_patch.extend(glob.glob("%s/scripts/.*" % app_folder))
 
     stuff_to_replace = {
-        # Replace
-        #    sudo yunohost app initdb $db_user -p $db_pwd
-        # by
-        #    ynh_mysql_setup_db --db_user=$db_user --db_name=$db_user --db_pwd=$db_pwd
-        "yunohost app initdb": {
-            "pattern": r"(sudo )?yunohost app initdb \"?(\$\{?\w+\}?)\"?\s+-p\s\"?(\$\{?\w+\}?)\"?",
-            "replace": r"ynh_mysql_setup_db --db_user=\2 --db_name=\2 --db_pwd=\3",
-            "important": True,
-        },
-        # Replace
-        #    sudo yunohost app checkport whaterver
-        # by
-        #    ynh_port_available whatever
-        "yunohost app checkport": {
-            "pattern": r"(sudo )?yunohost app checkport",
-            "replace": r"ynh_port_available",
-            "important": True,
-        },
-        # We can't migrate easily port-available
-        # .. but at the time of writing this code, only two non-working apps are using it.
+        "yunohost app initdb": {"important": True},
+        "yunohost app checkport": {"important": True},
         "yunohost tools port-available": {"important": True},
-        # Replace
-        #    yunohost app checkurl "${domain}${path_url}" -a "${app}"
-        # by
-        #    ynh_webpath_register --app=${app} --domain=${domain} --path_url=${path_url}
-        "yunohost app checkurl": {
-            "pattern": r"(sudo )?yunohost app checkurl \"?(\$\{?\w+\}?)\/?(\$\{?\w+\}?)\"?\s+-a\s\"?(\$\{?\w+\}?)\"?",
-            "replace": r"ynh_webpath_register --app=\4 --domain=\2 --path_url=\3",
-            "important": True,
-        },
+        "yunohost app checkurl": {"important": True},
         # Remove
         #    Automatic diagnosis data from YunoHost
         #    __PRE_TAG1__$(yunohost tools diagnosis | ...)__PRE_TAG2__"
@@ -370,26 +168,11 @@
             "important": False,
         },
         # Old $1, $2 in backup/restore scripts...
-        "app=$2": {
-            "only_for": ["scripts/backup", "scripts/restore"],
-            "pattern": r"app=\$2",
-            "replace": r"app=$YNH_APP_INSTANCE_NAME",
-            "important": True,
-        },
+        "app=$2": {"only_for": ["scripts/backup", "scripts/restore"], "important": True},
         # Old $1, $2 in backup/restore scripts...
-        "backup_dir=$1": {
-            "only_for": ["scripts/backup", "scripts/restore"],
-            "pattern": r"backup_dir=\$1",
-            "replace": r"backup_dir=.",
-            "important": True,
-        },
+        "backup_dir=$1": {"only_for": ["scripts/backup", "scripts/restore"], "important": True},
         # Old $1, $2 in backup/restore scripts...
-        "restore_dir=$1": {
-            "only_for": ["scripts/restore"],
-            "pattern": r"restore_dir=\$1",
-            "replace": r"restore_dir=.",
-            "important": True,
-        },
+        "restore_dir=$1": {"only_for": ["scripts/restore"], "important": True},
         # Old $1, $2 in install scripts...
         # We ain't patching that shit because it ain't trivial to patch all args...
         "domain=$1": {"only_for": ["scripts/install"], "important": True},
@@ -463,5 +246,4 @@
             # And complain about those damn deprecated helpers
             logger.error(
                 r"/!\ Packagers ! This app uses a very old deprecated helpers ... Yunohost automatically patched the helpers to use the new recommended practice, but please do consider fixing the upstream code right now ..."
-            )
->>>>>>> 11660bd5
+            )