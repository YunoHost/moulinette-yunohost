--- conflicted
+++ resolved
@@ -21,11 +21,8 @@
 import os
 import re
 import logging
-<<<<<<< HEAD
 import time
-=======
 import dns.resolver
->>>>>>> 0371c84a
 
 from moulinette.utils.filesystem import read_file, write_to_file
 from moulinette.utils.network import download_text
