# -*- coding: utf-8 -*-

""" License

    Copyright (C) 2013 YunoHost

    This program is free software; you can redistribute it and/or modify
    it under the terms of the GNU Affero General Public License as published
    by the Free Software Foundation, either version 3 of the License, or
    (at your option) any later version.

    This program is distributed in the hope that it will be useful,
    but WITHOUT ANY WARRANTY; without even the implied warranty of
    MERCHANTABILITY or FITNESS FOR A PARTICULAR PURPOSE.  See the
    GNU Affero General Public License for more details.

    You should have received a copy of the GNU Affero General Public License
    along with this program; if not, see http://www.gnu.org/licenses

"""

""" yunohost_backup.py

    Manage backups
"""
import os
import re
import json
import time
import tarfile
import shutil
import subprocess
import csv
import tempfile
from datetime import datetime
from glob import glob
from collections import OrderedDict

from moulinette import msignals, m18n, msettings
from yunohost.utils.error import YunohostError
from moulinette.utils import filesystem
from moulinette.utils.log import getActionLogger
from moulinette.utils.filesystem import read_file, mkdir, write_to_yaml, read_yaml

from yunohost.app import (
<<<<<<< HEAD
    app_info, _is_installed, _parse_app_instance_name, _patch_php5, dump_app_log_extract_for_debugging
=======
    app_info, _is_installed, _parse_app_instance_name, _patch_php5, _patch_legacy_helpers
>>>>>>> 179c50e7
)
from yunohost.hook import (
    hook_list, hook_info, hook_callback, hook_exec, CUSTOM_HOOK_FOLDER
)
from yunohost.tools import tools_postinstall
from yunohost.regenconf import regen_conf
from yunohost.log import OperationLogger
from functools import reduce

BACKUP_PATH = '/home/yunohost.backup'
ARCHIVES_PATH = '%s/archives' % BACKUP_PATH
APP_MARGIN_SPACE_SIZE = 100  # In MB
CONF_MARGIN_SPACE_SIZE = 10  # IN MB
POSTINSTALL_ESTIMATE_SPACE_SIZE = 5  # In MB
MB_ALLOWED_TO_ORGANIZE = 10
logger = getActionLogger('yunohost.backup')


class BackupRestoreTargetsManager(object):

    """
    BackupRestoreTargetsManager manage the targets
    in BackupManager and RestoreManager
    """

    def __init__(self):

        self.targets = {}
        self.results = {
            "system": {},
            "apps": {}
        }

    def set_result(self, category, element, value):
        """
        Change (or initialize) the current status/result of a given target.

        Args:
            category -- The category of the target

            element  -- The target for which to change the status/result

            value    -- The new status/result, among "Unknown", "Success",
                     "Warning", "Error" and "Skipped"
        """

        levels = ["Unknown", "Success", "Warning", "Error", "Skipped"]

        assert value in levels

        if element not in self.results[category].keys():
            self.results[category][element] = value
        else:
            currentValue = self.results[category][element]
            if (levels.index(currentValue) > levels.index(value)):
                return
            else:
                self.results[category][element] = value

    def set_wanted(self, category,
                   wanted_targets, available_targets,
                   error_if_wanted_target_is_unavailable):
        """
        Define and validate targets to be backuped or to be restored (list of
        system parts, apps..). The wanted targets are compared and filtered
        with respect to the available targets. If a wanted targets is not
        available, a call to "error_if_wanted_target_is_unavailable" is made.

        Args:
        category       -- The category (apps or system) for which to set the
                          targets ;

        wanted_targets -- List of targets which are wanted by the user. Can be
                          "None" or [], corresponding to "No targets" or "All
                          targets" ;

        available_targets -- List of targets which are really available ;

        error_if_wanted_target_is_unavailable
                          -- Callback for targets which are not available.
        """

        # If no targets wanted, set as empty list
        if wanted_targets is None:
            self.targets[category] = []

        # If all targets wanted, use all available targets
        elif wanted_targets == []:
            self.targets[category] = available_targets

        # If the user manually specified which targets to backup, we need to
        # validate that each target is actually available
        else:
            self.targets[category] = [part for part in wanted_targets
                                      if part in available_targets]

            # Display an error for each target asked by the user but which is
            # unknown
            unavailable_targets = [part for part in wanted_targets
                                   if part not in available_targets]

            for target in unavailable_targets:
                self.set_result(category, target, "Skipped")
                error_if_wanted_target_is_unavailable(target)

        # For target with no result yet (like 'Skipped'), set it as unknown
        if self.targets[category] is not None:
            for target in self.targets[category]:
                self.set_result(category, target, "Unknown")

        return self.list(category, exclude=["Skipped"])

    def list(self, category, include=None, exclude=None):
        """
        List targets in a given category.

        The list is filtered with a whitelist (include) or blacklist (exclude)
        with respect to the current 'result' of the target.
        """

        assert (include and isinstance(include, list) and not exclude) \
            or (exclude and isinstance(exclude, list) and not include)

        if include:
            return [target.encode("Utf-8") for target in self.targets[category]
                    if self.results[category][target] in include]

        if exclude:
            return [target.encode("Utf-8") for target in self.targets[category]
                    if self.results[category][target] not in exclude]


class BackupManager():

    """
    This class collect files to backup in a list and apply one or several
    backup method on it.

    The list contains dict with source and dest properties. The goal of this csv
    is to list all directories and files which need to be backup in this
    archive.  The `source` property is the path of the source (dir or file).
    The `dest` property is the path where it could be placed in the archive.

    The list is filled by app backup scripts and system/user backup hooks.
    Files located in the work_dir are automatically added.

    With this list, "backup methods" are able to apply their backup strategy on
    data listed in it.  It's possible to tar each path (tar methods), to mount
    each dir into the work_dir, to copy each files (copy method) or to call a
    custom method (via a custom script).

    Note: some future backups methods (like borg) are not able to specify a
    different place than the original path. That's why the ynh_restore_file
    helpers use primarily the SOURCE_PATH as argument.

    Public properties:
        info (getter)
        work_dir (getter) # FIXME currently it's not a getter
        is_tmp_work_dir (getter)
        paths_to_backup (getter) # FIXME not a getter and list is not protected
        name (getter) # FIXME currently it's not a getter
        size (getter) # FIXME currently it's not a getter

    Public methods:
        add(self, method)
        set_system_targets(self, system_parts=[])
        set_apps_targets(self, apps=[])
        collect_files(self)
        backup(self)

    Usage:
        backup_manager = BackupManager(name="mybackup", description="bkp things")

        # Add backup method to apply
        backup_manager.add(BackupMethod.create('copy','/mnt/local_fs'))
        backup_manager.add(BackupMethod.create('tar','/mnt/remote_fs'))

        # Define targets to be backuped
        backup_manager.set_system_targets(["data"])
        backup_manager.set_apps_targets(["wordpress"])

        # Collect files to backup from targets
        backup_manager.collect_files()

        # Apply backup methods
        backup_manager.backup()
    """

    def __init__(self, name=None, description='', work_dir=None):
        """
        BackupManager constructor

        Args:
        name        -- (string) The name of this backup (without spaces). If
                        None, the name will be generated (default: None)

        description -- (string) A description for this future backup archive
                        (default: '')

        work_dir    -- (None|string) A path where prepare the archive. If None,
                        temporary work_dir will be created (default: None)
        """
        self.description = description or ''
        self.created_at = int(time.time())
        self.apps_return = {}
        self.system_return = {}
        self.methods = []
        self.paths_to_backup = []
        self.size_details = {
            'system': {},
            'apps': {}
        }
        self.targets = BackupRestoreTargetsManager()

        # Define backup name if needed
        if not name:
            name = self._define_backup_name()
        self.name = name

        # Define working directory if needed and initialize it
        self.work_dir = work_dir
        if self.work_dir is None:
            self.work_dir = os.path.join(BACKUP_PATH, 'tmp', name)
        self._init_work_dir()

    #
    # Misc helpers                                                          #
    #

    @property
    def info(self):
        """(Getter) Dict containing info about the archive being created"""
        return {
            'description': self.description,
            'created_at': self.created_at,
            'size': self.size,
            'size_details': self.size_details,
            'apps': self.apps_return,
            'system': self.system_return
        }

    @property
    def is_tmp_work_dir(self):
        """(Getter) Return true if the working directory is temporary and should
        be clean at the end of the backup"""
        return self.work_dir == os.path.join(BACKUP_PATH, 'tmp', self.name)

    def __repr__(self):
        return json.dumps(self.info)

    def _define_backup_name(self):
        """Define backup name

        Return:
            (string) A backup name created from current date 'YYMMDD-HHMMSS'
        """
        # FIXME: case where this name already exist
        return time.strftime('%Y%m%d-%H%M%S', time.gmtime())

    def _init_work_dir(self):
        """Initialize preparation directory

        Ensure the working directory exists and is empty

        exception:
        backup_output_directory_not_empty -- (YunohostError) Raised if the
            directory was given by the user and isn't empty

        (TODO) backup_cant_clean_tmp_working_directory -- (YunohostError)
            Raised if the working directory isn't empty, is temporary and can't
            be automaticcaly cleaned

        (TODO) backup_cant_create_working_directory -- (YunohostError) Raised
            if iyunohost can't create the working directory
        """

        # FIXME replace isdir by exists ? manage better the case where the path
        # exists
        if not os.path.isdir(self.work_dir):
            filesystem.mkdir(self.work_dir, 0o750, parents=True, uid='admin')
        elif self.is_tmp_work_dir:

            logger.debug("temporary directory for backup '%s' already exists... attempting to clean it",
                         self.work_dir)

            # Try to recursively unmount stuff (from a previously failed backup ?)
            if not _recursive_umount(self.work_dir):
                raise YunohostError('backup_output_directory_not_empty')
            else:
                # If umount succeeded, remove the directory (we checked that
                # we're in /home/yunohost.backup/tmp so that should be okay...
                # c.f. method clean() which also does this)
                filesystem.rm(self.work_dir, recursive=True, force=True)
                filesystem.mkdir(self.work_dir, 0o750, parents=True, uid='admin')

    #
    # Backup target management                                              #
    #

    def set_system_targets(self, system_parts=[]):
        """
        Define and validate targetted apps to be backuped

        Args:
            system_parts -- (list) list of system parts which should be backuped.
                            If empty list, all system will be backuped. If None,
                            no system parts will be backuped.
        """
        def unknown_error(part):
            logger.error(m18n.n('backup_hook_unknown', hook=part))

        self.targets.set_wanted("system",
                                system_parts, hook_list('backup')["hooks"],
                                unknown_error)

    def set_apps_targets(self, apps=[]):
        """
        Define and validate targetted apps to be backuped

        Args:
        apps -- (list) list of apps which should be backuped. If given an empty
                list, all apps will be backuped. If given None, no apps will be
                backuped.
        """
        def unknown_error(app):
            logger.error(m18n.n('unbackup_app', app=app))

        target_list = self.targets.set_wanted("apps", apps,
                                              os.listdir('/etc/yunohost/apps'),
                                              unknown_error)

        # Additionnaly, we need to check that each targetted app has a
        # backup and restore scripts

        for app in target_list:
            app_script_folder = "/etc/yunohost/apps/%s/scripts" % app
            backup_script_path = os.path.join(app_script_folder, "backup")
            restore_script_path = os.path.join(app_script_folder, "restore")

            if not os.path.isfile(backup_script_path):
                logger.warning(m18n.n('backup_with_no_backup_script_for_app', app=app))
                self.targets.set_result("apps", app, "Skipped")

            elif not os.path.isfile(restore_script_path):
                logger.warning(m18n.n('backup_with_no_restore_script_for_app', app=app))
                self.targets.set_result("apps", app, "Warning")

    #
    # Management of files to backup / "The CSV"                             #
    #

    def _import_to_list_to_backup(self, tmp_csv):
        """
        Commit collected path from system hooks or app scripts

        Args:
        tmp_csv -- (string) Path to a temporary csv file with source and
                   destinations column to add to the list of paths to backup
        """
        _call_for_each_path(self, BackupManager._add_to_list_to_backup, tmp_csv)

    def _add_to_list_to_backup(self, source, dest=None):
        """
        Mark file or directory to backup

        This method add source/dest couple to the "paths_to_backup" list.

        Args:
        source -- (string) Source path to backup

        dest   -- (string) Destination path in the archive. If it ends by a
                  slash the basename of the source path will be added. If None,
                  the source path will be used, so source files will be set up
                  at the same place and with same name than on the system.
                  (default: None)

        Usage:
        self._add_to_list_to_backup('/var/www/wordpress', 'sources')
        # => "wordpress" dir will be move and rename as "sources"

        self._add_to_list_to_backup('/var/www/wordpress', 'sources/')
        # => "wordpress" dir will be put inside "sources/" and won't be renamed

        """
        if dest is None:
            dest = source
            source = os.path.join(self.work_dir, source)
        if dest.endswith("/"):
            dest = os.path.join(dest, os.path.basename(source))
        self.paths_to_backup.append({'source': source, 'dest': dest})

    def _write_csv(self):
        """
        Write the backup list into a CSV

        The goal of this csv is to list all directories and files which need to
        be backup in this archive.  For the moment, this CSV contains 2 columns.
        The first column `source` is the path of the source (dir or file).  The
        second `dest` is the path where it could be placed in the archive.

        This CSV is filled by app backup scripts and system/user hooks.
        Files in the work_dir are automatically added.

        With this CSV, "backup methods" are able to apply their backup strategy
        on data listed in it.  It's possible to tar each path (tar methods), to
        mount each dir into the work_dir, to copy each files (copy methods) or
        a custom method (via a custom script).

        Note: some future backups methods (like borg) are not able to specify a
        different place than the original path. That's why the ynh_restore_file
        helpers use primarily the SOURCE_PATH as argument.

        Error:
        backup_csv_creation_failed -- Raised if the CSV couldn't be created
        backup_csv_addition_failed -- Raised if we can't write in the CSV
        """
        self.csv_path = os.path.join(self.work_dir, 'backup.csv')
        try:
            self.csv_file = open(self.csv_path, 'a')
            self.fieldnames = ['source', 'dest']
            self.csv = csv.DictWriter(self.csv_file, fieldnames=self.fieldnames,
                                      quoting=csv.QUOTE_ALL)
        except (IOError, OSError, csv.Error):
            logger.error(m18n.n('backup_csv_creation_failed'))

        for row in self.paths_to_backup:
            try:
                self.csv.writerow(row)
            except csv.Error:
                logger.error(m18n.n('backup_csv_addition_failed'))
        self.csv_file.close()

    #
    # File collection from system parts and apps                            #
    #

    def collect_files(self):
        """
        Collect all files to backup, write its into a CSV and create a
        info.json file

        Files to backup are listed by system parts backup hooks and by backup
        app scripts that have been defined with the set_targets() method.

        Some files or directories inside the working directory are added by
        default:

        info.json  -- info about the archive
        backup.csv -- a list of paths to backup
        apps/      -- some apps generate here temporary files to backup (like
                      database dump)
        conf/      -- system configuration backup scripts could generate here
                      temporary files to backup
        data/      -- system data backup scripts could generate here temporary
                      files to backup
        hooks/     -- restore scripts associated to system backup scripts are
                      copied here

        Exceptions:
        "backup_nothings_done" -- (YunohostError) This exception is raised if
        nothing has been listed.
        """

        self._collect_system_files()
        self._collect_apps_files()

        # Check if something has been saved ('success' or 'warning')
        successfull_apps = self.targets.list("apps", include=["Success", "Warning"])
        successfull_system = self.targets.list("system", include=["Success", "Warning"])

        if not successfull_apps and not successfull_system:
            filesystem.rm(self.work_dir, True, True)
            raise YunohostError('backup_nothings_done')

        # Add unlisted files from backup tmp dir
        self._add_to_list_to_backup('backup.csv')
        self._add_to_list_to_backup('info.json')
        if len(self.apps_return) > 0:
            self._add_to_list_to_backup('apps')
        if os.path.isdir(os.path.join(self.work_dir, 'conf')):
            self._add_to_list_to_backup('conf')
        if os.path.isdir(os.path.join(self.work_dir, 'data')):
            self._add_to_list_to_backup('data')

        # Write CSV file
        self._write_csv()

        # Calculate total size
        self._compute_backup_size()

        # Create backup info file
        with open("%s/info.json" % self.work_dir, 'w') as f:
            f.write(json.dumps(self.info))

    def _get_env_var(self, app=None):
        """
        Define environment variables for apps or system backup scripts.

        Args:
        app -- (string|None) The instance name of the app we want the variable
        environment. If you want a variable environment for a system backup
        script keep None. (default: None)

        Return:
            (Dictionnary) The environment variables to apply to the script
        """
        env_var = {}

        _, tmp_csv = tempfile.mkstemp(prefix='backupcsv_')
        env_var['YNH_BACKUP_DIR'] = self.work_dir
        env_var['YNH_BACKUP_CSV'] = tmp_csv

        if app is not None:
            app_id, app_instance_nb = _parse_app_instance_name(app)
            env_var["YNH_APP_ID"] = app_id
            env_var["YNH_APP_INSTANCE_NAME"] = app
            env_var["YNH_APP_INSTANCE_NUMBER"] = str(app_instance_nb)
            tmp_app_dir = os.path.join('apps/', app)
            tmp_app_bkp_dir = os.path.join(self.work_dir, tmp_app_dir, 'backup')
            env_var["YNH_APP_BACKUP_DIR"] = tmp_app_bkp_dir

        return env_var

    def _collect_system_files(self):
        """
        List file to backup for each selected system part

        This corresponds to scripts in data/hooks/backup/ (system hooks) and
        to those in /etc/yunohost/hooks.d/backup/ (user hooks)

        Environment variables:
        YNH_BACKUP_DIR -- The backup working directory (in
                          "/home/yunohost.backup/tmp/BACKUPNAME" or could be
                          defined by the user)
        YNH_BACKUP_CSV -- A temporary CSV where the script whould list paths toi
                          backup
        """

        system_targets = self.targets.list("system", exclude=["Skipped"])

        # If nothing to backup, return immediately
        if system_targets == []:
            return

        logger.debug(m18n.n('backup_running_hooks'))

        # Prepare environnement
        env_dict = self._get_env_var()

        # Actual call to backup scripts/hooks

        ret = hook_callback('backup',
                            system_targets,
                            args=[self.work_dir],
                            env=env_dict,
                            chdir=self.work_dir)

        ret_succeed = {hook: [path for path, result in infos.items() if result["state"] == "succeed"]
                       for hook, infos in ret.items()
                       if any(result["state"] == "succeed" for result in infos.values())}
        ret_failed = {hook: [path for path, result in infos.items.items() if result["state"] == "failed"]
                      for hook, infos in ret.items()
                      if any(result["state"] == "failed" for result in infos.values())}

        if ret_succeed.keys() != []:
            self.system_return = ret_succeed

        # Add files from targets (which they put in the CSV) to the list of
        # files to backup
        self._import_to_list_to_backup(env_dict["YNH_BACKUP_CSV"])

        # Save restoration hooks for each part that suceeded (and which have
        # a restore hook available)

        restore_hooks_dir = os.path.join(self.work_dir, "hooks", "restore")
        if not os.path.exists(restore_hooks_dir):
            filesystem.mkdir(restore_hooks_dir, mode=0o750,
                             parents=True, uid='admin')

        restore_hooks = hook_list("restore")["hooks"]

        for part in ret_succeed.keys():
            if part in restore_hooks:
                part_restore_hooks = hook_info("restore", part)["hooks"]
                for hook in part_restore_hooks:
                    self._add_to_list_to_backup(hook["path"], "hooks/restore/")
                self.targets.set_result("system", part, "Success")
            else:
                logger.warning(m18n.n('restore_hook_unavailable', hook=part))
                self.targets.set_result("system", part, "Warning")

        for part in ret_failed.keys():
            logger.error(m18n.n('backup_system_part_failed', part=part))
            self.targets.set_result("system", part, "Error")

    def _collect_apps_files(self):
        """ Prepare backup for each selected apps """

        apps_targets = self.targets.list("apps", exclude=["Skipped"])

        for app_instance_name in apps_targets:
            self._collect_app_files(app_instance_name)

    def _collect_app_files(self, app):
        """
        List files to backup for the app into the paths_to_backup dict.

        If the app backup script fails, paths from this app already listed for
        backup aren't added to the general list and will be ignored

        Environment variables:
        YNH_BACKUP_DIR -- The backup working directory (in
                          "/home/yunohost.backup/tmp/BACKUPNAME" or could be
                          defined by the user)
        YNH_BACKUP_CSV -- A temporary CSV where the script whould list paths toi
                          backup
        YNH_APP_BACKUP_DIR -- The directory where the script should put
                              temporary files to backup like database dump,
                              files in this directory don't need to be added to
                              the temporary CSV.
        YNH_APP_ID     -- The app id (eg wordpress)
        YNH_APP_INSTANCE_NAME -- The app instance name (eg wordpress__3)
        YNH_APP_INSTANCE_NUMBER  -- The app instance number (eg 3)


        Args:
        app -- (string) an app instance name (already installed) to backup

        Exceptions:
        backup_app_failed -- Raised at the end if the app backup script
                             execution failed
        """
        from yunohost.permission import user_permission_list

        app_setting_path = os.path.join('/etc/yunohost/apps/', app)

        # Prepare environment
        env_dict = self._get_env_var(app)
        tmp_app_bkp_dir = env_dict["YNH_APP_BACKUP_DIR"]
        settings_dir = os.path.join(self.work_dir, 'apps', app, 'settings')

        logger.info(m18n.n("app_start_backup", app=app))
        try:
            # Prepare backup directory for the app
            filesystem.mkdir(tmp_app_bkp_dir, 0o750, True, uid='admin')

            # Copy the app settings to be able to call _common.sh
            shutil.copytree(app_setting_path, settings_dir)

            # Copy app backup script in a temporary folder and execute it
            _, tmp_script = tempfile.mkstemp(prefix='backup_')
            app_script = os.path.join(app_setting_path, 'scripts/backup')
            subprocess.call(['install', '-Dm555', app_script, tmp_script])

            hook_exec(tmp_script, args=[tmp_app_bkp_dir, app],
                      raise_on_error=True, chdir=tmp_app_bkp_dir, env=env_dict)[0]

            self._import_to_list_to_backup(env_dict["YNH_BACKUP_CSV"])

            # backup permissions
            logger.debug(m18n.n('backup_permission', app=app))
            permissions = user_permission_list(full=True)["permissions"]
            this_app_permissions = {name: infos for name, infos in permissions.items() if name.startswith(app + ".")}
            write_to_yaml("%s/permissions.yml" % settings_dir, this_app_permissions)

        except:
            abs_tmp_app_dir = os.path.join(self.work_dir, 'apps/', app)
            shutil.rmtree(abs_tmp_app_dir, ignore_errors=True)
            logger.exception(m18n.n('backup_app_failed', app=app))
            self.targets.set_result("apps", app, "Error")
        else:
            # Add app info
            i = app_info(app)
            self.apps_return[app] = {
                'version': i['version'],
                'name': i['name'],
                'description': i['description'],
            }
            self.targets.set_result("apps", app, "Success")

        # Remove tmp files in all situations
        finally:
            filesystem.rm(tmp_script, force=True)
            filesystem.rm(env_dict["YNH_BACKUP_CSV"], force=True)

    #
    # Actual backup archive creation / method management                    #
    #

    def add(self, method):
        """
        Add a backup method that will be applied after the files collection step

        Args:
        method -- (BackupMethod) A backup method. Currently, you can use those:
                  TarBackupMethod
                  CopyBackupMethod
                  CustomBackupMethod
        """
        self.methods.append(method)

    def backup(self):
        """Apply backup methods"""

        for method in self.methods:
            logger.debug(m18n.n('backup_applying_method_' + method.method_name))
            method.mount_and_backup(self)
            logger.debug(m18n.n('backup_method_' + method.method_name + '_finished'))

    def _compute_backup_size(self):
        """
        Compute backup global size and details size for each apps and system
        parts

        Update self.size and self.size_details

        Note: currently, these sizes are the size in this archive, not really
        the size of needed to restore the archive. To know the size needed to
        restore we should consider apt/npm/pip dependencies space and database
        dump restore operations.

        Return:
            (int) The global size of the archive in bytes
        """
        # FIXME Database dump will be loaded, so dump should use almost the
        # double of their space
        # FIXME Some archive will set up dependencies, those are not in this
        # size info
        self.size = 0
        for system_key in self.system_return:
            self.size_details['system'][system_key] = 0
        for app_key in self.apps_return:
            self.size_details['apps'][app_key] = 0

        for row in self.paths_to_backup:
            if row['dest'] != "info.json":
                size = disk_usage(row['source'])

                # Add size to apps details
                splitted_dest = row['dest'].split('/')
                category = splitted_dest[0]
                if category == 'apps':
                    for app_key in self.apps_return:
                        if row['dest'].startswith('apps/' + app_key):
                            self.size_details['apps'][app_key] += size
                            break
                # OR Add size to the correct system element
                elif category == 'data' or category == 'conf':
                    for system_key in self.system_return:
                        if row['dest'].startswith(system_key.replace('_', '/')):
                            self.size_details['system'][system_key] += size
                            break

                self.size += size

        return self.size


class RestoreManager():

    """
    RestoreManager allow to restore a past backup archive

    Currently it's a tar.gz file, but it could be another kind of archive

    Public properties:
        info (getter)i # FIXME
        work_dir (getter) # FIXME currently it's not a getter
        name (getter) # FIXME currently it's not a getter
        success (getter)
        result (getter) # FIXME

    Public methods:
        set_targets(self, system_parts=[], apps=[])
        restore(self)

    Usage:
        restore_manager = RestoreManager(name)

        restore_manager.set_targets(None, ['wordpress__3'])

        restore_manager.restore()

        if restore_manager.success:
            logger.success(m18n.n('restore_complete'))

        return restore_manager.result
    """

    def __init__(self, name, repo=None, method='tar'):
        """
        RestoreManager constructor

        Args:
        name -- (string) Archive name
        repo -- (string|None) Repository where is this archive, it could be a
                path (default: /home/yunohost.backup/archives)
        method -- (string) Method name to use to mount the archive
        """
        # Retrieve and open the archive
        # FIXME this way to get the info is not compatible with copy or custom
        # backup methods
        self.info = backup_info(name, with_details=True)
        self.archive_path = self.info['path']
        self.name = name
        self.method = BackupMethod.create(method)
        self.targets = BackupRestoreTargetsManager()

    #
    # Misc helpers                                                          #
    #

    @property
    def success(self):

        successful_apps = self.targets.list("apps", include=["Success", "Warning"])
        successful_system = self.targets.list("system", include=["Success", "Warning"])

        return len(successful_apps) != 0 \
            or len(successful_system) != 0

    def _read_info_files(self):
        """
        Read the info file from inside an archive

        Exceptions:
        backup_invalid_archive -- Raised if we can't read the info
        """
        # Retrieve backup info
        info_file = os.path.join(self.work_dir, "info.json")
        try:
            with open(info_file, 'r') as f:
                self.info = json.load(f)

            # Historically, "system" was "hooks"
            if "system" not in self.info.keys():
                self.info["system"] = self.info["hooks"]
        except IOError:
            logger.debug("unable to load '%s'", info_file, exc_info=1)
            raise YunohostError('backup_invalid_archive')
        else:
            logger.debug("restoring from backup '%s' created on %s", self.name,
                         datetime.utcfromtimestamp(self.info['created_at']))

    def _postinstall_if_needed(self):
        """
        Post install yunohost if needed

        Exceptions:
        backup_invalid_archive -- Raised if the current_host isn't in the
        archive
        """
        # Check if YunoHost is installed
        if not os.path.isfile('/etc/yunohost/installed'):
            # Retrieve the domain from the backup
            try:
                with open("%s/conf/ynh/current_host" % self.work_dir, 'r') as f:
                    domain = f.readline().rstrip()
            except IOError:
                logger.debug("unable to retrieve current_host from the backup",
                             exc_info=1)
                # FIXME include the current_host by default ?
                raise YunohostError('backup_invalid_archive')

            logger.debug("executing the post-install...")
            tools_postinstall(domain, 'Yunohost', True)


    def clean(self):
        """
        End a restore operations by cleaning the working directory and
        regenerate ssowat conf (if some apps were restored)
        """
        from permission import permission_sync_to_user

        successfull_apps = self.targets.list("apps", include=["Success", "Warning"])

        permission_sync_to_user()

        if os.path.ismount(self.work_dir):
            ret = subprocess.call(["umount", self.work_dir])
            if ret != 0:
                logger.warning(m18n.n('restore_cleaning_failed'))
        filesystem.rm(self.work_dir, recursive=True, force=True)

    #
    # Restore target manangement                                            #
    #

    def set_system_targets(self, system_parts=[]):
        """
        Define system parts that will be restored

        Args:
        system_parts -- (list) list of system parts which should be restored.
                        If an empty list if given, restore all system part in
                        the archive. If None is given, no system will be restored.
        """

        def unknown_error(part):
            logger.error(m18n.n("backup_archive_system_part_not_available",
                                part=part))

        target_list = self.targets.set_wanted("system",
                                              system_parts,
                                              self.info['system'].keys(),
                                              unknown_error)

        # Now we need to check that the restore hook is actually available for
        # all targets we want to restore

        # These are the hooks on the current installation
        available_restore_system_hooks = hook_list("restore")["hooks"]

        for system_part in target_list:
            # By default, we'll use the restore hooks on the current install
            # if available

            # FIXME: so if the restore hook exist we use the new one and not
            # the one from backup. So hook should not break compatibility..

            if system_part in available_restore_system_hooks:
                continue

            # Otherwise, attempt to find it (or them?) in the archive
            hook_paths = '{:s}/hooks/restore/*-{:s}'.format(self.work_dir, system_part)
            hook_paths = glob(hook_paths)

            # If we didn't find it, we ain't gonna be able to restore it
            if len(hook_paths) == 0:
                logger.exception(m18n.n('restore_hook_unavailable', part=system_part))
                self.targets.set_result("system", system_part, "Skipped")
                continue

            # Otherwise, add it from the archive to the system
            # FIXME: Refactor hook_add and use it instead
            custom_restore_hook_folder = os.path.join(CUSTOM_HOOK_FOLDER, 'restore')
            filesystem.mkdir(custom_restore_hook_folder, 755, True)
            for hook_path in hook_paths:
                logger.debug("Adding restoration script '%s' to the system "
                             "from the backup archive '%s'", hook_path,
                             self.archive_path)
            shutil.copy(hook_path, custom_restore_hook_folder)

    def set_apps_targets(self, apps=[]):
        """
        Define and validate targetted apps to be restored

        Args:
        apps -- (list) list of apps which should be restored. If [] is given,
                all apps in the archive will be restored. If None is given,
                no apps will be restored.
        """

        def unknown_error(app):
            logger.error(m18n.n('backup_archive_app_not_found',
                                app=app))

        self.targets.set_wanted("apps",
                                apps,
                                self.info['apps'].keys(),
                                unknown_error)

    #
    # Archive mounting                                                      #
    #

    def mount(self):
        """
        Mount the archive. We avoid copy to be able to restore on system without
        too many space.

        Use the mount method from the BackupMethod instance and read info about
        this archive

        Exceptions:
        restore_removing_tmp_dir_failed -- Raised if it's not possible to remove
        the working directory
        """

        self.work_dir = os.path.join(BACKUP_PATH, "tmp", self.name)

        if os.path.ismount(self.work_dir):
            logger.debug("An already mounting point '%s' already exists",
                         self.work_dir)
            ret = subprocess.call(['umount', self.work_dir])
            if ret == 0:
                subprocess.call(['rmdir', self.work_dir])
                logger.debug("Unmount dir: {}".format(self.work_dir))
            else:
                raise YunohostError('restore_removing_tmp_dir_failed')
        elif os.path.isdir(self.work_dir):
            logger.debug("temporary restore directory '%s' already exists",
                         self.work_dir)
            ret = subprocess.call(['rm', '-Rf', self.work_dir])
            if ret == 0:
                logger.debug("Delete dir: {}".format(self.work_dir))
            else:
                raise YunohostError('restore_removing_tmp_dir_failed')

        filesystem.mkdir(self.work_dir, parents=True)

        self.method.mount(self)

        self._read_info_files()

    #
    # Space computation / checks                                            #
    #

    def _compute_needed_space(self):
        """
        Compute needed space to be able to restore

        Return:
        size   -- (int) needed space to backup in bytes
        margin -- (int) margin to be sure the backup don't fail by missing space
                  in bytes
        """
        system = self.targets.list("system", exclude=["Skipped"])
        apps = self.targets.list("apps", exclude=["Skipped"])
        restore_all_system = (system == self.info['system'].keys())
        restore_all_apps = (apps == self.info['apps'].keys())

        # If complete restore operations (or legacy archive)
        margin = CONF_MARGIN_SPACE_SIZE * 1024 * 1024
        if (restore_all_system and restore_all_apps) or 'size_details' not in self.info:
            size = self.info['size']
            if 'size_details' not in self.info or \
               self.info['size_details']['apps'] != {}:
                margin = APP_MARGIN_SPACE_SIZE * 1024 * 1024
        # Partial restore don't need all backup size
        else:
            size = 0
            if system is not None:
                for system_element in system:
                    size += self.info['size_details']['system'][system_element]

            # TODO how to know the dependencies size ?
            if apps is not None:
                for app in apps:
                    size += self.info['size_details']['apps'][app]
                    margin = APP_MARGIN_SPACE_SIZE * 1024 * 1024

        if not os.path.isfile('/etc/yunohost/installed'):
            size += POSTINSTALL_ESTIMATE_SPACE_SIZE * 1024 * 1024
        return (size, margin)

    def assert_enough_free_space(self):
        """
        Check available disk space

        Exceptions:
        restore_may_be_not_enough_disk_space -- Raised if there isn't enough
        space to cover the security margin space
        restore_not_enough_disk_space -- Raised if there isn't enough space
        """

        free_space = free_space_in_directory(BACKUP_PATH)

        (needed_space, margin) = self._compute_needed_space()
        if free_space >= needed_space + margin:
            return True
        elif free_space > needed_space:
            # TODO Add --force options to avoid the error raising
            raise YunohostError('restore_may_be_not_enough_disk_space', free_space=free_space, needed_space=needed_space, margin=margin)
        else:
            raise YunohostError('restore_not_enough_disk_space', free_space=free_space, needed_space=needed_space, margin=margin)

    #
    # "Actual restore" (reverse step of the backup collect part)            #
    #

    def restore(self):
        """
        Restore the archive

        Restore system parts and apps after mounting the archive, checking free
        space and postinstall if needed
        """

        try:
            self._postinstall_if_needed()

            # Apply dirty patch to redirect php5 file on php7
            self._patch_backup_csv_file()

            self._restore_system()
            self._restore_apps()
        except Exception as e:
            raise YunohostError("The following critical error happened during restoration: %s" % e)
        finally:
            self.clean()

    def _patch_backup_csv_file(self):
        """
        Apply dirty patch to redirect php5 file on php7
        """

        backup_csv = os.path.join(self.work_dir, 'backup.csv')

        if not os.path.isfile(backup_csv):
            return

        try:
            contains_php5 = False
            with open(backup_csv) as csvfile:
                reader = csv.DictReader(csvfile, fieldnames=['source', 'dest'])
                newlines = []
                for row in reader:
                    if 'php5' in row['source']:
                        contains_php5 = True
                        row['source'] = row['source'].replace('/etc/php5', '/etc/php/7.0') \
                            .replace('/var/run/php5-fpm', '/var/run/php/php7.0-fpm') \
                            .replace('php5', 'php7')

                    newlines.append(row)
        except (IOError, OSError, csv.Error) as e:
            raise YunohostError('error_reading_file', file=backup_csv, error=str(e))

        if not contains_php5:
            return

        try:
            with open(backup_csv, 'w') as csvfile:
                writer = csv.DictWriter(csvfile,
                                        fieldnames=['source', 'dest'],
                                        quoting=csv.QUOTE_ALL)
                for row in newlines:
                    writer.writerow(row)
        except (IOError, OSError, csv.Error) as e:
            logger.warning(m18n.n('backup_php5_to_php7_migration_may_fail',
                                  error=str(e)))

    def _restore_system(self):
        """ Restore user and system parts """

        system_targets = self.targets.list("system", exclude=["Skipped"])

        # If nothing to restore, return immediately
        if system_targets == []:
            return

        from yunohost.user import user_group_list
        from yunohost.permission import permission_create, permission_delete, user_permission_update, user_permission_list, permission_sync_to_user

        # Backup old permission for apps
        # We need to do that because in case of an app is installed we can't remove the permission for this app
        old_apps_permission = user_permission_list(ignore_system_perms=True, full=True)["permissions"]

        # Start register change on system
        operation_logger = OperationLogger('backup_restore_system')
        operation_logger.start()

        logger.debug(m18n.n('restore_running_hooks'))

        env_dict = self._get_env_var()
        operation_logger.extra['env'] = env_dict
        operation_logger.flush()
        ret = hook_callback('restore',
                            system_targets,
                            args=[self.work_dir],
                            env=env_dict,
                            chdir=self.work_dir)

        ret_succeed = [hook for hook, infos in ret.items()
                       if any(result["state"] == "succeed" for result in infos.values())]
        ret_failed = [hook for hook, infos in ret.items()
                      if any(result["state"] == "failed" for result in infos.values())]

        for part in ret_succeed:
            self.targets.set_result("system", part, "Success")

        error_part = []
        for part in ret_failed:
            logger.error(m18n.n('restore_system_part_failed', part=part))
            self.targets.set_result("system", part, "Error")
            error_part.append(part)

        if ret_failed:
            operation_logger.error(m18n.n('restore_system_part_failed', part=', '.join(error_part)))
        else:
            operation_logger.success()

        regen_conf()

        # Check that at least a group exists (all_users) to know if we need to
        # do the migration 0011 : setup group and permission
        #
        # Legacy code
        if not "all_users" in user_group_list()["groups"].keys():
            from yunohost.tools import _get_migration_by_name
            setup_group_permission = _get_migration_by_name("setup_group_permission")
            # Update LDAP schema restart slapd
            logger.info(m18n.n("migration_0011_update_LDAP_schema"))
            regen_conf(names=['slapd'], force=True)
            setup_group_permission.migrate_LDAP_db()

        # Remove all permission for all app which is still in the LDAP
        for permission_name in user_permission_list(ignore_system_perms=True)["permissions"].keys():
            permission_delete(permission_name, force=True, sync_perm=False)

        # Restore permission for the app which is installed
        for permission_name, permission_infos in old_apps_permission.items():
            app_name = permission_name.split(".")[0]
            if _is_installed(app_name):
                permission_create(permission_name, url=permission_infos["url"], allowed=permission_infos["allowed"], sync_perm=False)

        permission_sync_to_user()


    def _restore_apps(self):
        """Restore all apps targeted"""

        apps_targets = self.targets.list("apps", exclude=["Skipped"])

        for app in apps_targets:
            self._restore_app(app)

    def _restore_app(self, app_instance_name):
        """
        Restore an app

        Environment variables:
        YNH_BACKUP_DIR -- The backup working directory (in
                          "/home/yunohost.backup/tmp/BACKUPNAME" or could be
                          defined by the user)
        YNH_BACKUP_CSV -- A temporary CSV where the script whould list paths to
                          backup
        YNH_APP_BACKUP_DIR -- The directory where the script should put
                              temporary files to backup like database dump,
                              files in this directory don't need to be added to
                              the temporary CSV.
        YNH_APP_ID               -- The app id (eg wordpress)
        YNH_APP_INSTANCE_NAME    -- The app instance name (eg wordpress__3)
        YNH_APP_INSTANCE_NUMBER  -- The app instance number (eg 3)

        Args:
        app_instance_name -- (string) The app name to restore (no app with this
                             name should be already install)

        Exceptions:
        restore_already_installed_app -- Raised if an app with this app instance
                                        name already exists
        restore_app_failed -- Raised if the restore bash script failed
        """
        from yunohost.user import user_group_list
        from yunohost.permission import permission_create, permission_delete, user_permission_list, user_permission_update, permission_sync_to_user

        def copytree(src, dst, symlinks=False, ignore=None):
            for item in os.listdir(src):
                s = os.path.join(src, item)
                d = os.path.join(dst, item)
                if os.path.isdir(s):
                    shutil.copytree(s, d, symlinks, ignore)
                else:
                    shutil.copy2(s, d)

        # Start register change on system
        related_to = [('app', app_instance_name)]
        operation_logger = OperationLogger('backup_restore_app', related_to)
        operation_logger.start()

        logger.info(m18n.n("app_start_restore", app=app_instance_name))

        # Check if the app is not already installed
        if _is_installed(app_instance_name):
            logger.error(m18n.n('restore_already_installed_app',
                                app=app_instance_name))
            self.targets.set_result("apps", app_instance_name, "Error")
            return

        app_dir_in_archive = os.path.join(self.work_dir, 'apps', app_instance_name)
        app_backup_in_archive = os.path.join(app_dir_in_archive, 'backup')
        app_settings_in_archive = os.path.join(app_dir_in_archive, 'settings')
        app_scripts_in_archive = os.path.join(app_settings_in_archive, 'scripts')

        # Attempt to patch legacy helpers...
        _patch_legacy_helpers(app_settings_in_archive)

        # Apply dirty patch to make php5 apps compatible with php7
        _patch_php5(app_settings_in_archive)

        # Delete _common.sh file in backup
        common_file = os.path.join(app_backup_in_archive, '_common.sh')
        filesystem.rm(common_file, force=True)

        # Check if the app has a restore script
        app_restore_script_in_archive = os.path.join(app_scripts_in_archive,
                                                     'restore')
        if not os.path.isfile(app_restore_script_in_archive):
            logger.warning(m18n.n('unrestore_app', app=app_instance_name))
            self.targets.set_result("apps", app_instance_name, "Warning")
            return

        logger.debug(m18n.n('restore_running_app_script', app=app_instance_name))
        try:
            # Restore app settings
            app_settings_new_path = os.path.join('/etc/yunohost/apps/',
                                                 app_instance_name)
            app_scripts_new_path = os.path.join(app_settings_new_path, 'scripts')
            shutil.copytree(app_settings_in_archive, app_settings_new_path)
            filesystem.chmod(app_settings_new_path, 0o400, 0o400, True)
            filesystem.chown(app_scripts_new_path, 'admin', None, True)

            # Copy the app scripts to a writable temporary folder
            # FIXME : use 'install -Dm555' or something similar to what's done
            # in the backup method ?
            tmp_folder_for_app_restore = tempfile.mkdtemp(prefix='restore')
            copytree(app_scripts_in_archive, tmp_folder_for_app_restore)
            filesystem.chmod(tmp_folder_for_app_restore, 0o550, 0o550, True)
            filesystem.chown(tmp_folder_for_app_restore, 'admin', None, True)
            restore_script = os.path.join(tmp_folder_for_app_restore, 'restore')

            # Restore permissions
            if os.path.isfile('%s/permissions.yml' % app_settings_new_path):

                permissions = read_yaml('%s/permissions.yml' % app_settings_new_path)
                existing_groups = user_group_list()['groups']

                for permission_name, permission_infos in permissions.items():

                    if "allowed" not in permission_infos:
                        logger.warning("'allowed' key corresponding to allowed groups for permission %s not found when restoring app %s … You might have to reconfigure permissions yourself." % (permission_name, app_instance_name))
                        should_be_allowed = ["all_users"]
                    else:
                        should_be_allowed = [g for g in permission_infos["allowed"] if g in existing_groups]

                    permission_create(permission_name, url=permission_infos.get("url", None), allowed=should_be_allowed, sync_perm=False)

                permission_sync_to_user()

                os.remove('%s/permissions.yml' % app_settings_new_path)
            else:
                # Otherwise, we need to migrate the legacy permissions of this
                # app (included in its settings.yml)
                from yunohost.tools import _get_migration_by_name
                setup_group_permission = _get_migration_by_name("setup_group_permission")
                setup_group_permission.migrate_app_permission(app=app_instance_name)

            # Prepare env. var. to pass to script
            env_dict = self._get_env_var(app_instance_name)

            operation_logger.extra['env'] = env_dict
            operation_logger.flush()

            # Execute app restore script
            hook_exec(restore_script,
                      args=[app_backup_in_archive, app_instance_name],
                      chdir=app_backup_in_archive,
                      raise_on_error=True,
                      env=env_dict)[0]
        except:
            msg = m18n.n('restore_app_failed', app=app_instance_name)
            logger.exception(msg)
            operation_logger.error(msg)

            if msettings.get('interface') != 'api':
                dump_app_log_extract_for_debugging(operation_logger)

            self.targets.set_result("apps", app_instance_name, "Error")

            remove_script = os.path.join(app_scripts_in_archive, 'remove')

            # Setup environment for remove script
            app_id, app_instance_nb = _parse_app_instance_name(app_instance_name)
            env_dict_remove = {}
            env_dict_remove["YNH_APP_ID"] = app_id
            env_dict_remove["YNH_APP_INSTANCE_NAME"] = app_instance_name
            env_dict_remove["YNH_APP_INSTANCE_NUMBER"] = str(app_instance_nb)

            operation_logger = OperationLogger('remove_on_failed_restore',
                                               [('app', app_instance_name)],
                                               env=env_dict_remove)
            operation_logger.start()

            # Execute remove script
            if hook_exec(remove_script, args=[app_instance_name],
                         env=env_dict_remove)[0] != 0:
                msg = m18n.n('app_not_properly_removed', app=app_instance_name)
                logger.warning(msg)
                operation_logger.error(msg)
            else:
                operation_logger.success()

            # Cleaning app directory
            shutil.rmtree(app_settings_new_path, ignore_errors=True)

            # Remove all permission in LDAP for this app
            for permission_name in user_permission_list()["permissions"].keys():
                if permission_name.startswith(app_instance_name+"."):
                    permission_delete(permission_name, force=True)

            # TODO Cleaning app hooks
        else:
            self.targets.set_result("apps", app_instance_name, "Success")
            operation_logger.success()
        finally:
            # Cleaning temporary scripts directory
            shutil.rmtree(tmp_folder_for_app_restore, ignore_errors=True)

    def _get_env_var(self, app=None):
        """ Define environment variable for hooks call """
        env_var = {}
        env_var['YNH_BACKUP_DIR'] = self.work_dir
        env_var['YNH_BACKUP_CSV'] = os.path.join(self.work_dir, "backup.csv")

        if app is not None:
            app_dir_in_archive = os.path.join(self.work_dir, 'apps', app)
            app_backup_in_archive = os.path.join(app_dir_in_archive, 'backup')

            # Parse app instance name and id
            app_id, app_instance_nb = _parse_app_instance_name(app)

            env_var["YNH_APP_ID"] = app_id
            env_var["YNH_APP_INSTANCE_NAME"] = app
            env_var["YNH_APP_INSTANCE_NUMBER"] = str(app_instance_nb)
            env_var["YNH_APP_BACKUP_DIR"] = app_backup_in_archive

        return env_var

#
# Backup methods                                                            #
#


class BackupMethod(object):

    """
    BackupMethod is an abstract class that represents a way to backup and
    restore a list of files.

    Daughters of this class can be used by a BackupManager or RestoreManager
    instance. Some methods are meant to be used by BackupManager and others
    by RestoreManager.

    BackupMethod has a factory method "create" to initialize instances.

    Currently, there are 3 BackupMethods implemented:

    CopyBackupMethod
    ----------------
    This method corresponds to a raw (uncompressed) copy of files to a location,
    and (could?) reverse the copy when restoring.

    TarBackupMethod
    ---------------
    This method compresses all files to backup in a .tar.gz archive. When
    restoring, it untars the required parts.

    CustomBackupMethod
    ------------------
    This one use a custom bash scrip/hook "backup_method" to do the
    backup/restore operations. A user can add his own hook inside
    /etc/yunohost/hooks.d/backup_method/

    Public properties:
        method_name

    Public methods:
        mount_and_backup(self, backup_manager)
        mount(self, restore_manager)
        create(cls, method, **kwargs)

    Usage:
        method = BackupMethod.create("tar")
        method.mount_and_backup(backup_manager)
        #or
        method = BackupMethod.create("copy")
        method.mount(restore_manager)
    """

    def __init__(self, repo=None):
        """
        BackupMethod constructors

        Note it is an abstract class. You should use the "create" class method
        to create instance.

        Args:
           repo -- (string|None) A string that represent the repo where put or
                   get the backup. It could be a path, and in future a
                   BackupRepository object. If None, the default repo is used :
                   /home/yunohost.backup/archives/
        """
        self.repo = ARCHIVES_PATH if repo is None else repo

    @property
    def method_name(self):
        """Return the string name of a BackupMethod (eg "tar" or "copy")"""
        raise YunohostError('backup_abstract_method')

    @property
    def name(self):
        """Return the backup name"""
        return self.manager.name

    @property
    def work_dir(self):
        """
        Return the working directory

        For a BackupManager, it is the directory where we prepare the files to
        backup

        For a RestoreManager, it is the directory where we mount the archive
        before restoring
        """
        return self.manager.work_dir

    def need_mount(self):
        """
        Return True if this backup method need to organize path to backup by
        binding its in the working directory before to backup its.

        Indeed, some methods like tar or copy method don't need to organize
        files before to add it inside the archive, but others like borgbackup
        are not able to organize directly the files. In this case we have the
        choice to organize in the working directory before to put in the archive
        or to organize after mounting the archive before the restoring
        operation.

        The default behaviour is to return False. To change it override the
        method.

        Note it's not a property because some overrided methods could do long
        treatment to get this info
        """
        return False

    def mount_and_backup(self, backup_manager):
        """
        Run the backup on files listed by  the BackupManager instance

        This method shouldn't be overrided, prefer overriding self.backup() and
        self.clean()

        Args:
        backup_manager -- (BackupManager) A backup manager instance that has
                          already done the files collection step.
        """
        self.manager = backup_manager
        if self.need_mount():
            self._organize_files()

        try:
            self.backup()
        finally:
            self.clean()

    def mount(self, restore_manager):
        """
        Mount the archive from RestoreManager instance in the working directory

        This method should be extended.

        Args:
            restore_manager -- (RestoreManager) A restore manager instance
                               contains an archive to restore.
        """
        self.manager = restore_manager

    def clean(self):
        """
        Umount sub directories of working dirextories and delete it if temporary

        Exceptions:
        backup_cleaning_failed -- Raise if we were not able to unmount sub
                                  directories of the working directories
        """
        if self.need_mount():
            if not _recursive_umount(self.work_dir):
                raise YunohostError('backup_cleaning_failed')

        if self.manager.is_tmp_work_dir:
            filesystem.rm(self.work_dir, True, True)

    def _check_is_enough_free_space(self):
        """
        Check free space in repository or output directory before to backup

        Exceptions:
        not_enough_disk_space -- Raise if there isn't enough space.
        """
        # TODO How to do with distant repo or with deduplicated backup ?
        backup_size = self.manager.size

        free_space = free_space_in_directory(self.repo)

        if free_space < backup_size:
            logger.debug('Not enough space at %s (free: %s / needed: %d)',
                         self.repo, free_space, backup_size)
            raise YunohostError('not_enough_disk_space', path=self.repo)

    def _organize_files(self):
        """
        Mount all csv src in their related path

        The goal is to organize the files app by app and hook by hook, before
        custom backup method or before the restore operation (in the case of an
        unorganize archive).

        The usage of binding could be strange for a user because the du -sb
        command will return that the working directory is big.

        Exceptions:
        backup_unable_to_organize_files
        """
        paths_needed_to_be_copied = []
        for path in self.manager.paths_to_backup:
            src = path['source']

            if self.manager is RestoreManager:
                # TODO Support to run this before a restore (and not only before
                # backup). To do that RestoreManager.unorganized_work_dir should
                # be implemented
                src = os.path.join(self.unorganized_work_dir, src)

            dest = os.path.join(self.work_dir, path['dest'])
            if dest == src:
                continue
            dest_dir = os.path.dirname(dest)

            # Be sure the parent dir of destination exists
            if not os.path.isdir(dest_dir):
                filesystem.mkdir(dest_dir, parents=True)

            # For directory, attempt to mount bind
            if os.path.isdir(src):
                filesystem.mkdir(dest, parents=True, force=True)

                try:
                    subprocess.check_call(["mount", "--rbind", src, dest])
                    subprocess.check_call(["mount", "-o", "remount,ro,bind", dest])
                except Exception as e:
                    logger.warning(m18n.n("backup_couldnt_bind", src=src, dest=dest))
                    # To check if dest is mounted, use /proc/mounts that
                    # escape spaces as \040
                    raw_mounts = read_file("/proc/mounts").strip().split('\n')
                    mounts = [m.split()[1] for m in raw_mounts]
                    mounts = [m.replace("\\040", " ") for m in mounts]
                    if dest in mounts:
                        subprocess.check_call(["umount", "-R", dest])
                else:
                    # Success, go to next file to organize
                    continue

            # For files, create a hardlink
            elif os.path.isfile(src) or os.path.islink(src):
                # Can create a hard link only if files are on the same fs
                # (i.e. we can't if it's on a different fs)
                if os.stat(src).st_dev == os.stat(dest_dir).st_dev:
                    # Don't hardlink /etc/cron.d files to avoid cron bug
                    # 'NUMBER OF HARD LINKS > 1' see #1043
                    cron_path = os.path.abspath('/etc/cron') + '.'
                    if not os.path.abspath(src).startswith(cron_path):
                        try:
                            os.link(src, dest)
                        except Exception as e:
                            # This kind of situation may happen when src and dest are on different
                            # logical volume ... even though the st_dev check previously match...
                            # E.g. this happens when running an encrypted hard drive
                            # where everything is mapped to /dev/mapper/some-stuff
                            # yet there are different devices behind it or idk ...
                            logger.warning("Could not link %s to %s (%s) ... falling back to regular copy." % (src, dest, str(e)))
                        else:
                            # Success, go to next file to organize
                            continue

            # If mountbind or hardlink couldnt be created,
            # prepare a list of files that need to be copied
            paths_needed_to_be_copied.append(path)

        if len(paths_needed_to_be_copied) == 0:
            return
        # Manage the case where we are not able to use mount bind abilities
        # It could be just for some small files on different filesystems or due
        # to mounting error

        # Compute size to copy
        size = sum(disk_usage(path['source']) for path in paths_needed_to_be_copied)
        size /= (1024 * 1024)  # Convert bytes to megabytes

        # Ask confirmation for copying
        if size > MB_ALLOWED_TO_ORGANIZE:
            try:
                i = msignals.prompt(m18n.n('backup_ask_for_copying_if_needed',
                                           answers='y/N', size=str(size)))
            except NotImplemented:
                raise YunohostError('backup_unable_to_organize_files')
            else:
                if i != 'y' and i != 'Y':
                    raise YunohostError('backup_unable_to_organize_files')

        # Copy unbinded path
        logger.debug(m18n.n('backup_copying_to_organize_the_archive',
                            size=str(size)))
        for path in paths_needed_to_be_copied:
            dest = os.path.join(self.work_dir, path['dest'])
            if os.path.isdir(path['source']):
                shutil.copytree(path['source'], dest, symlinks=True)
            else:
                shutil.copy(path['source'], dest)

    @classmethod
    def create(cls, method, *args):
        """
        Factory method to create instance of BackupMethod

        Args:
        method -- (string) The method name of an existing BackupMethod. If the
        name is unknown the CustomBackupMethod will be tried

        ...    -- Specific args for the method, could be the repo target by the
        method

        Return a BackupMethod instance
        """
        if not isinstance(method, basestring):
            methods = []
            for m in method:
                methods.append(BackupMethod.create(m, *args))
            return methods

        bm_class = {
            'copy': CopyBackupMethod,
            'tar': TarBackupMethod,
            'borg': BorgBackupMethod
        }
        if method in ["copy", "tar", "borg"]:
            return bm_class[method](*args)
        else:
            return CustomBackupMethod(method=method, *args)


class CopyBackupMethod(BackupMethod):

    """
    This class just do an uncompress copy of each file in a location, and
    could be the inverse for restoring
    """

    def __init__(self, repo=None):
        super(CopyBackupMethod, self).__init__(repo)

    @property
    def method_name(self):
        return 'copy'

    def backup(self):
        """ Copy prepared files into a the repo """
        # Check free space in output
        self._check_is_enough_free_space()

        for path in self.manager.paths_to_backup:
            source = path['source']
            dest = os.path.join(self.repo, path['dest'])
            if source == dest:
                logger.debug("Files already copyed")
                return

            dest_parent = os.path.dirname(dest)
            if not os.path.exists(dest_parent):
                filesystem.mkdir(dest_parent, 0o750, True, uid='admin')

            if os.path.isdir(source):
                shutil.copytree(source, dest)
            else:
                shutil.copy(source, dest)

    def mount(self):
        """
        Mount the uncompress backup in readonly mode to the working directory

        Exceptions:
        backup_no_uncompress_archive_dir -- Raised if the repo doesn't exists
        backup_cant_mount_uncompress_archive -- Raised if the binding failed
        """
        # FIXME: This code is untested because there is no way to run it from
        # the ynh cli
        super(CopyBackupMethod, self).mount()

        if not os.path.isdir(self.repo):
            raise YunohostError('backup_no_uncompress_archive_dir')

        filesystem.mkdir(self.work_dir, parent=True)
        ret = subprocess.call(["mount", "-r", "--rbind", self.repo,
                              self.work_dir])
        if ret == 0:
            return
        else:
            logger.warning(m18n.n("bind_mouting_disable"))
            subprocess.call(["mountpoint", "-q", self.work_dir,
                            "&&", "umount", "-R", self.work_dir])
            raise YunohostError('backup_cant_mount_uncompress_archive')


class TarBackupMethod(BackupMethod):

    """
    This class compress all files to backup in archive.
    """

    def __init__(self, repo=None):
        super(TarBackupMethod, self).__init__(repo)

    @property
    def method_name(self):
        return 'tar'

    @property
    def _archive_file(self):
        """Return the compress archive path"""
        return os.path.join(self.repo, self.name + '.tar.gz')

    def backup(self):
        """
        Compress prepared files

        It adds the info.json in /home/yunohost.backup/archives and if the
        compress archive isn't located here, add a symlink to the archive to.

        Exceptions:
           backup_archive_open_failed -- Raised if we can't open the archive
           backup_creation_failed     -- Raised if we can't write in the
                                         compress archive
        """

        if not os.path.exists(self.repo):
            filesystem.mkdir(self.repo, 0o750, parents=True, uid='admin')

        # Check free space in output
        self._check_is_enough_free_space()

        # Open archive file for writing
        try:
            tar = tarfile.open(self._archive_file, "w:gz")
        except:
            logger.debug("unable to open '%s' for writing",
                         self._archive_file, exc_info=1)
            raise YunohostError('backup_archive_open_failed')

        # Add files to the archive
        try:
            for path in self.manager.paths_to_backup:
                # Add the "source" into the archive and transform the path into
                # "dest"
                tar.add(path['source'], arcname=path['dest'])
        except IOError:
            logger.error(m18n.n('backup_archive_writing_error', source=path['source'], archive=self._archive_file, dest=path['dest']), exc_info=1)
            raise YunohostError('backup_creation_failed')
        finally:
            tar.close()

        # Move info file
        shutil.copy(os.path.join(self.work_dir, 'info.json'),
                    os.path.join(ARCHIVES_PATH, self.name + '.info.json'))

        # If backuped to a non-default location, keep a symlink of the archive
        # to that location
        link = os.path.join(ARCHIVES_PATH, self.name + '.tar.gz')
        if not os.path.isfile(link):
            os.symlink(self._archive_file, link)

    def mount(self, restore_manager):
        """
        Mount the archive. We avoid copy to be able to restore on system without
        too many space.

        Exceptions:
        backup_archive_open_failed -- Raised if the archive can't be open
        """
        super(TarBackupMethod, self).mount(restore_manager)

        # Check the archive can be open
        try:
            tar = tarfile.open(self._archive_file, "r:gz")
        except:
            logger.debug("cannot open backup archive '%s'",
                         self._archive_file, exc_info=1)
            raise YunohostError('backup_archive_open_failed')

        # FIXME : Is this really useful to close the archive just to
        # reopen it right after this with the same options ...?
        tar.close()

        # Mount the tarball
        logger.debug(m18n.n("restore_extracting"))
        tar = tarfile.open(self._archive_file, "r:gz")

        if "info.json" in tar.getnames():
            leading_dot = ""
            tar.extract('info.json', path=self.work_dir)
        elif "./info.json" in tar.getnames():
            leading_dot = "./"
            tar.extract('./info.json', path=self.work_dir)
        else:
            logger.debug("unable to retrieve 'info.json' inside the archive",
                         exc_info=1)
            tar.close()
            raise YunohostError('backup_invalid_archive')

        if "backup.csv" in tar.getnames():
            tar.extract('backup.csv', path=self.work_dir)
        elif "./backup.csv" in tar.getnames():
            tar.extract('./backup.csv', path=self.work_dir)
        else:
            # Old backup archive have no backup.csv file
            pass

        # Extract system parts backup
        conf_extracted = False

        system_targets = self.manager.targets.list("system", exclude=["Skipped"])
        apps_targets = self.manager.targets.list("apps", exclude=["Skipped"])

        for system_part in system_targets:
            # Caution: conf_ynh_currenthost helpers put its files in
            # conf/ynh
            if system_part.startswith("conf_"):
                if conf_extracted:
                    continue
                system_part = "conf/"
                conf_extracted = True
            else:
                system_part = system_part.replace("_", "/") + "/"
            subdir_and_files = [
                tarinfo for tarinfo in tar.getmembers()
                if tarinfo.name.startswith(leading_dot+system_part)
            ]
            tar.extractall(members=subdir_and_files, path=self.work_dir)
        subdir_and_files = [
            tarinfo for tarinfo in tar.getmembers()
            if tarinfo.name.startswith(leading_dot+"hooks/restore/")
        ]
        tar.extractall(members=subdir_and_files, path=self.work_dir)

        # Extract apps backup
        for app in apps_targets:
            subdir_and_files = [
                tarinfo for tarinfo in tar.getmembers()
                if tarinfo.name.startswith(leading_dot+"apps/" + app)
            ]
            tar.extractall(members=subdir_and_files, path=self.work_dir)

        # FIXME : Don't we want to close the tar archive here or at some point ?


class BorgBackupMethod(BackupMethod):

    @property
    def method_name(self):
        return 'borg'

    def backup(self):
        """ Backup prepared files with borg """
        super(CopyBackupMethod, self).backup()

        # TODO run borg create command
        raise YunohostError('backup_borg_not_implemented')

    def mount(self, mnt_path):
        raise YunohostError('backup_borg_not_implemented')


class CustomBackupMethod(BackupMethod):

    """
    This class use a bash script/hook "backup_method" to do the
    backup/restore operations. A user can add his own hook inside
    /etc/yunohost/hooks.d/backup_method/
    """

    def __init__(self, repo=None, method=None, **kwargs):
        super(CustomBackupMethod, self).__init__(repo)
        self.args = kwargs
        self.method = method
        self._need_mount = None

    @property
    def method_name(self):
        return 'borg'

    def need_mount(self):
        """Call the backup_method hook to know if we need to organize files

        Exceptions:
        backup_custom_need_mount_error -- Raised if the hook failed
        """
        if self._need_mount is not None:
            return self._need_mount

        ret = hook_callback('backup_method', [self.method],
                            args=self._get_args('need_mount'))
        ret_succeed = [hook for hook, infos in ret.items()
                       if any(result["state"] == "succeed" for result in infos.values())]
        self._need_mount = True if ret_succeed else False
        return self._need_mount

    def backup(self):
        """
        Launch a custom script to backup

        Exceptions:
        backup_custom_backup_error -- Raised if the custom script failed
        """

        ret = hook_callback('backup_method', [self.method],
                            args=self._get_args('backup'))

        ret_failed = [hook for hook, infos in ret.items()
                      if any(result["state"] == "failed" for result in infos.values())]
        if ret_failed:
            raise YunohostError('backup_custom_backup_error')

    def mount(self, restore_manager):
        """
        Launch a custom script to mount the custom archive

        Exceptions:
        backup_custom_mount_error -- Raised if the custom script failed
        """
        super(CustomBackupMethod, self).mount(restore_manager)
        ret = hook_callback('backup_method', [self.method],
                            args=self._get_args('mount'))

        ret_failed = [hook for hook, infos in ret.items()
                      if any(result["state"] == "failed" for result in infos.values())]
        if ret_failed:
            raise YunohostError('backup_custom_mount_error')

    def _get_args(self, action):
        """Return the arguments to give to the custom script"""
        return [action, self.work_dir, self.name, self.repo, self.manager.size,
                self.manager.description]


#
# "Front-end"                                                               #
#

def backup_create(name=None, description=None, methods=[],
                  output_directory=None, no_compress=False,
                  system=[], apps=[]):
    """
    Create a backup local archive

    Keyword arguments:
        name -- Name of the backup archive
        description -- Short description of the backup
        method -- Method of backup to use
        output_directory -- Output directory for the backup
        no_compress -- Do not create an archive file
        system -- List of system elements to backup
        apps -- List of application names to backup
    """

    # TODO: Add a 'clean' argument to clean output directory

    #
    # Validate / parse arguments                                            #
    #

    # Validate there is no archive with the same name
    if name and name in backup_list()['archives']:
        raise YunohostError('backup_archive_name_exists')

    # Validate output_directory option
    if output_directory:
        output_directory = os.path.abspath(output_directory)

        # Check for forbidden folders
        if output_directory.startswith(ARCHIVES_PATH) or \
            re.match(r'^/(|(bin|boot|dev|etc|lib|root|run|sbin|sys|usr|var)(|/.*))$',
                     output_directory):
            raise YunohostError('backup_output_directory_forbidden')

        # Check that output directory is empty
        if os.path.isdir(output_directory) and no_compress and \
                os.listdir(output_directory):

            raise YunohostError('backup_output_directory_not_empty')
    elif no_compress:
        raise YunohostError('backup_output_directory_required')

    # Define methods (retro-compat)
    if not methods:
        if no_compress:
            methods = ['copy']
        else:
            methods = ['tar']  # In future, borg will be the default actions

    # If no --system or --apps given, backup everything
    if system is None and apps is None:
        system = []
        apps = []

    #
    # Intialize                                                             #
    #

    # Create yunohost archives directory if it does not exists
    _create_archive_dir()

    # Prepare files to backup
    if no_compress:
        backup_manager = BackupManager(name, description,
                                       work_dir=output_directory)
    else:
        backup_manager = BackupManager(name, description)

    # Add backup methods
    if output_directory:
        methods = BackupMethod.create(methods, output_directory)
    else:
        methods = BackupMethod.create(methods)

    for method in methods:
        backup_manager.add(method)

    # Add backup targets (system and apps)
    backup_manager.set_system_targets(system)
    backup_manager.set_apps_targets(apps)

    #
    # Collect files and put them in the archive                             #
    #

    # Collect files to be backup (by calling app backup script / system hooks)
    backup_manager.collect_files()

    # Apply backup methods on prepared files
    logger.info(m18n.n("backup_actually_backuping"))
    backup_manager.backup()

    logger.success(m18n.n('backup_created'))

    return {
        'name': backup_manager.name,
        'size': backup_manager.size,
        'results': backup_manager.targets.results
    }


def backup_restore(name, system=[], apps=[], force=False):
    """
    Restore from a local backup archive

    Keyword argument:
        name -- Name of the local backup archive
        force -- Force restauration on an already installed system
        system -- List of system parts to restore
        apps -- List of application names to restore
    """

    #
    # Validate / parse arguments                                            #
    #

    # If no --system or --apps given, restore everything
    if system is None and apps is None:
        system = []
        apps = []

    # TODO don't ask this question when restoring apps only and certain system
    # parts

    # Check if YunoHost is installed
    if system is not None and os.path.isfile('/etc/yunohost/installed'):
        logger.warning(m18n.n('yunohost_already_installed'))
        if not force:
            try:
                # Ask confirmation for restoring
                i = msignals.prompt(m18n.n('restore_confirm_yunohost_installed',
                                           answers='y/N'))
            except NotImplemented:
                pass
            else:
                if i == 'y' or i == 'Y':
                    force = True
            if not force:
                raise YunohostError('restore_failed')

    # TODO Partial app restore could not work if ldap is not restored before
    # TODO repair mysql if broken and it's a complete restore

    #
    # Initialize                                                            #
    #

    restore_manager = RestoreManager(name)

    restore_manager.set_system_targets(system)
    restore_manager.set_apps_targets(apps)

    restore_manager.assert_enough_free_space()

    #
    # Mount the archive then call the restore for each system part / app    #
    #

    logger.info(m18n.n("backup_mount_archive_for_restore"))
    restore_manager.mount()
    restore_manager.restore()

    # Check if something has been restored
    if restore_manager.success:
        logger.success(m18n.n('restore_complete'))
    else:
        raise YunohostError('restore_nothings_done')

    return restore_manager.targets.results


def backup_list(with_info=False, human_readable=False):
    """
    List available local backup archives

    Keyword arguments:
        with_info -- Show backup information for each archive
        human_readable -- Print sizes in human readable format

    """
    result = []

    try:
        # Retrieve local archives
        archives = os.listdir(ARCHIVES_PATH)
    except OSError:
        logger.debug("unable to iterate over local archives", exc_info=1)
    else:
        # Iterate over local archives
        for f in archives:
            try:
                name = f[:f.rindex('.tar.gz')]
            except ValueError:
                continue
            result.append(name)
        result.sort(key=lambda x: os.path.getctime(os.path.join(ARCHIVES_PATH, x + ".tar.gz")))

    if result and with_info:
        d = OrderedDict()
        for a in result:
            try:
                d[a] = backup_info(a, human_readable=human_readable)
            except YunohostError as e:
                logger.warning('%s: %s' % (a, e.strerror))

        result = d

    return {'archives': result}


def backup_info(name, with_details=False, human_readable=False):
    """
    Get info about a local backup archive

    Keyword arguments:
        name -- Name of the local backup archive
        with_details -- Show additional backup information
        human_readable -- Print sizes in human readable format

    """
    archive_file = '%s/%s.tar.gz' % (ARCHIVES_PATH, name)

    # Check file exist (even if it's a broken symlink)
    if not os.path.lexists(archive_file):
        raise YunohostError('backup_archive_name_unknown', name=name)

    # If symlink, retrieve the real path
    if os.path.islink(archive_file):
        archive_file = os.path.realpath(archive_file)

        # Raise exception if link is broken (e.g. on unmounted external storage)
        if not os.path.exists(archive_file):
            raise YunohostError('backup_archive_broken_link',
                                path=archive_file)

    info_file = "%s/%s.info.json" % (ARCHIVES_PATH, name)

    if not os.path.exists(info_file):
        tar = tarfile.open(archive_file, "r:gz")
        info_dir = info_file + '.d'
        try:
            if "info.json" in tar.getnames():
                tar.extract('info.json', path=info_dir)
            elif "./info.json" in tar.getnames():
                tar.extract('./info.json', path=info_dir)
            else:
                raise KeyError
        except KeyError:
            logger.debug("unable to retrieve '%s' inside the archive",
                         info_file, exc_info=1)
            raise YunohostError('backup_invalid_archive')
        else:
            shutil.move(os.path.join(info_dir, 'info.json'), info_file)
        finally:
            tar.close()
        os.rmdir(info_dir)

    try:
        with open(info_file) as f:
            # Retrieve backup info
            info = json.load(f)
    except:
        logger.debug("unable to load '%s'", info_file, exc_info=1)
        raise YunohostError('backup_invalid_archive')

    # Retrieve backup size
    size = info.get('size', 0)
    if not size:
        tar = tarfile.open(archive_file, "r:gz")
        size = reduce(lambda x, y: getattr(x, 'size', x) + getattr(y, 'size', y),
                      tar.getmembers())
        tar.close()
    if human_readable:
        size = binary_to_human(size) + 'B'

    result = {
        'path': archive_file,
        'created_at': datetime.utcfromtimestamp(info['created_at']),
        'description': info['description'],
        'size': size,
    }

    if with_details:
        system_key = "system"
        # Historically 'system' was 'hooks'
        if "hooks" in info.keys():
            system_key = "hooks"

        if "size_details" in info.keys():
            for category in ["apps", "system"]:
                for name, key_info in info[category].items():

                    if category == "system":
                        # Stupid legacy fix for weird format between 3.5 and 3.6
                        if isinstance(key_info, dict):
                            key_info = key_info.keys()
                        info[category][name] = key_info = {"paths": key_info}
                    else:
                        info[category][name] = key_info

                    if name in info["size_details"][category].keys():
                        key_info["size"] = info["size_details"][category][name]
                        if human_readable:
                            key_info["size"] = binary_to_human(key_info["size"]) + 'B'
                    else:
                        key_info["size"] = -1
                        if human_readable:
                            key_info["size"] = "?"

        result["apps"] = info["apps"]
        result["system"] = info[system_key]
    return result


def backup_delete(name):
    """
    Delete a backup

    Keyword arguments:
        name -- Name of the local backup archive

    """
    if name not in backup_list()["archives"]:
        raise YunohostError('backup_archive_name_unknown',
                            name=name)

    hook_callback('pre_backup_delete', args=[name])

    archive_file = '%s/%s.tar.gz' % (ARCHIVES_PATH, name)
    info_file = "%s/%s.info.json" % (ARCHIVES_PATH, name)

    files_to_delete = [archive_file, info_file]

    # To handle the case where archive_file is in fact a symlink
    if os.path.islink(archive_file):
        actual_archive = os.path.realpath(archive_file)
        files_to_delete.append(actual_archive)

    for backup_file in files_to_delete:
        try:
            os.remove(backup_file)
        except:
            logger.debug("unable to delete '%s'", backup_file, exc_info=1)
            logger.warning(m18n.n('backup_delete_error', path=backup_file))

    hook_callback('post_backup_delete', args=[name])

    logger.success(m18n.n('backup_deleted'))

#
# Misc helpers                                                              #
#


def _create_archive_dir():
    """ Create the YunoHost archives directory if doesn't exist """
    if not os.path.isdir(ARCHIVES_PATH):
        if os.path.lexists(ARCHIVES_PATH):
            raise YunohostError('backup_output_symlink_dir_broken', path=ARCHIVES_PATH)

        # Create the archive folder, with 'admin' as owner, such that
        # people can scp archives out of the server
        mkdir(ARCHIVES_PATH, mode=0o750, parents=True, uid="admin", gid="root")


def _call_for_each_path(self, callback, csv_path=None):
    """ Call a callback for each path in csv """
    if csv_path is None:
        csv_path = self.csv_path
    with open(csv_path, "r") as backup_file:
        backup_csv = csv.DictReader(backup_file, fieldnames=['source', 'dest'])
        for row in backup_csv:
            callback(self, row['source'], row['dest'])


def _recursive_umount(directory):
    """
    Recursively umount sub directories of a directory

    Args:
        directory -- a directory path
    """
    mount_lines = subprocess.check_output("mount").split("\n")

    points_to_umount = [line.split(" ")[2]
                        for line in mount_lines
                        if len(line) >= 3 and line.split(" ")[2].startswith(directory)]

    everything_went_fine = True
    for point in reversed(points_to_umount):
        ret = subprocess.call(["umount", point])
        if ret != 0:
            everything_went_fine = False
            logger.warning(m18n.n('backup_cleaning_failed', point))
            continue

    return everything_went_fine


def free_space_in_directory(dirpath):
    stat = os.statvfs(dirpath)
    return stat.f_frsize * stat.f_bavail


def disk_usage(path):
    # We don't do this in python with os.stat because we don't want
    # to follow symlinks

    du_output = subprocess.check_output(['du', '-sb', path])
    return int(du_output.split()[0].decode('utf-8'))


def binary_to_human(n, customary=False):
    """
    Convert bytes or bits into human readable format with binary prefix
    Keyword argument:
        n -- Number to convert
        customary -- Use customary symbol instead of IEC standard
    """
    symbols = ('Ki', 'Mi', 'Gi', 'Ti', 'Pi', 'Ei', 'Zi', 'Yi')
    if customary:
        symbols = ('K', 'M', 'G', 'T', 'P', 'E', 'Z', 'Y')
    prefix = {}
    for i, s in enumerate(symbols):
        prefix[s] = 1 << (i + 1) * 10
    for s in reversed(symbols):
        if n >= prefix[s]:
            value = float(n) / prefix[s]
            return '%.1f%s' % (value, s)
    return "%s" % n<|MERGE_RESOLUTION|>--- conflicted
+++ resolved
@@ -43,11 +43,7 @@
 from moulinette.utils.filesystem import read_file, mkdir, write_to_yaml, read_yaml
 
 from yunohost.app import (
-<<<<<<< HEAD
-    app_info, _is_installed, _parse_app_instance_name, _patch_php5, dump_app_log_extract_for_debugging
-=======
-    app_info, _is_installed, _parse_app_instance_name, _patch_php5, _patch_legacy_helpers
->>>>>>> 179c50e7
+    app_info, _is_installed, _parse_app_instance_name, _patch_php5, dump_app_log_extract_for_debugging, _patch_legacy_helpers
 )
 from yunohost.hook import (
     hook_list, hook_info, hook_callback, hook_exec, CUSTOM_HOOK_FOLDER
