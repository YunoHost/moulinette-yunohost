--- conflicted
+++ resolved
@@ -26,11 +26,7 @@
  , metronome
  , rspamd (>= 1.6.0), redis-server, opendkim-tools
  , haveged, fake-hwclock
-<<<<<<< HEAD
- , equivs, acl
-=======
- , equivs, lsof
->>>>>>> 1c80e724
+ , equivs, lsof, acl
 Recommends: yunohost-admin
  , openssh-server, ntp, inetutils-ping | iputils-ping
  , bash-completion, rsyslog, etckeeper
