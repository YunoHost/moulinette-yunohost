--- conflicted
+++ resolved
@@ -155,15 +155,7 @@
         _die(m18n.n('yunohost_not_installed'), m18n.g('error'))
 
     # Execute the action
-<<<<<<< HEAD
-    from os import listdir
-    from os.path import isfile, join
-    path='/usr/share/moulinette/actionsmap/'
-    modules = [ f[:-4] for f in listdir(path) if isfile(join(path,f))]
-    ret = cli(modules, args, print_json=json, use_cache=cache)
-=======
     from moulinette import cli
     ret = cli(_retrieve_namespaces(), args,
               print_json=PRINT_JSON, use_cache=USE_CACHE)
->>>>>>> 3a7294ed
     sys.exit(ret)