--- conflicted
+++ resolved
@@ -264,7 +264,6 @@
         # Check if yunohost dyndns can handle the given domain
         # (i.e. is it a .nohost.me ? a .noho.st ?)
         try:
-<<<<<<< HEAD
             is_nohostme_or_nohost = _dyndns_provides(dyndns_provider, domain)
         # If an exception is thrown, most likely we don't have internet
         # connectivity or something. Assume that this domain isn't manageable
@@ -278,22 +277,6 @@
         if is_nohostme_or_nohost:
             # (Except if the user explicitly said he/she doesn't care about dyndns)
             if ignore_dyndns:
-=======
-            r = requests.get('https://dyndns.yunohost.org/domains')
-        except requests.ConnectionError:
-            pass
-        else:
-            dyndomains = json.loads(r.text)
-            dyndomain = '.'.join(domain.split('.')[1:])
-
-            if dyndomain in dyndomains:
-                if requests.get('https://dyndns.yunohost.org/test/%s' % domain).status_code == 200:
-                    dyndns = True
-                else:
-                    raise MoulinetteError(errno.EEXIST,
-                                          m18n.n('dyndns_unavailable'))
-            else:
->>>>>>> 0086c8c1
                 dyndns = False
             # Check if the domain is available...
             elif _dyndns_available(dyndns_provider, domain):
