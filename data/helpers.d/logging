#!/bin/bash

# Print a message to stderr and exit
#
# usage: ynh_die --message=MSG [--ret_code=RETCODE]
# | arg: -m, --message=     - Message to display
# | arg: -c, --ret_code=    - Exit code to exit with
#
# Requires YunoHost version 2.4.0 or higher.
ynh_die() {
    # Declare an array to define the options of this helper.
    local legacy_args=mc
    local -A args_array=([m]=message= [c]=ret_code=)
    local message
    local ret_code
    # Manage arguments with getopts
    ynh_handle_getopts_args "$@"
    ret_code=${ret_code:-1}

    echo "$message" 1>&2
    exit "$ret_code"
}

# Display a message in the 'INFO' logging category
#
# usage: ynh_print_info --message="Some message"
# | arg: -m, --message=     - Message to display
#
# Requires YunoHost version 3.2.0 or higher.
ynh_print_info() {
    # Declare an array to define the options of this helper.
    local legacy_args=m
    local -A args_array=([m]=message=)
    local message
    # Manage arguments with getopts
    ynh_handle_getopts_args "$@"

    echo "$message" >&$YNH_STDINFO
}

# Main printer, just in case in the future we have to change anything about that.
#
# [internal]
#
# Requires YunoHost version 3.2.0 or higher.
ynh_print_log() {
    echo -e "${1}"
}

# Print a warning on stderr
#
# usage: ynh_print_warn --message="Text to print"
# | arg: -m, --message=     - The text to print
#
# Requires YunoHost version 3.2.0 or higher.
ynh_print_warn() {
    # Declare an array to define the options of this helper.
    local legacy_args=m
    local -A args_array=([m]=message=)
    local message
    # Manage arguments with getopts
    ynh_handle_getopts_args "$@"

    ynh_print_log "${message}" >&2
}

# Print an error on stderr
#
# usage: ynh_print_err --message="Text to print"
# | arg: -m, --message=     - The text to print
#
# Requires YunoHost version 3.2.0 or higher.
ynh_print_err() {
    # Declare an array to define the options of this helper.
    local legacy_args=m
    local -A args_array=([m]=message=)
    local message
    # Manage arguments with getopts
    ynh_handle_getopts_args "$@"

    ynh_print_log "[Error] ${message}" >&2
}

# Execute a command and print the result as an error
#
# usage: ynh_exec_err your command and args
# | arg: command - command to execute
#
# Note that you should NOT quote the command but only prefix it with ynh_exec_err
#
# Requires YunoHost version 3.2.0 or higher.
<<<<<<< HEAD
ynh_exec_err () {
    # Boring legacy handling for when people calls ynh_exec_* wrapping the command in quotes,
    # (because in the past eval was used) ...
    # we detect this by checking that there's no 2nd arg, and $1 contains a space
    if [[ "$#" -eq 1 ]] && [[ "$1" == *" "* ]]
    then
        ynh_print_err "$(eval $@)"
    else
        # Note that "$@" is used and not $@, c.f. https://unix.stackexchange.com/a/129077
        ynh_print_err "$("$@")"
    fi
=======
ynh_exec_err() {
    ynh_print_err "$(eval $@)"
>>>>>>> c0606709
}

# Execute a command and print the result as a warning
#
# usage: ynh_exec_warn your command and args
# | arg: command - command to execute
#
# Note that you should NOT quote the command but only prefix it with ynh_exec_warn
#
# Requires YunoHost version 3.2.0 or higher.
<<<<<<< HEAD
ynh_exec_warn () {
    # Boring legacy handling for when people calls ynh_exec_* wrapping the command in quotes,
    # (because in the past eval was used) ...
    # we detect this by checking that there's no 2nd arg, and $1 contains a space
    if [[ "$#" -eq 1 ]] && [[ "$1" == *" "* ]]
    then
        ynh_print_warn "$(eval $@)"
    else
        # Note that "$@" is used and not $@, c.f. https://unix.stackexchange.com/a/129077
        ynh_print_warn "$("$@")"
    fi
=======
ynh_exec_warn() {
    ynh_print_warn "$(eval $@)"
>>>>>>> c0606709
}

# Execute a command and force the result to be printed on stdout
#
# usage: ynh_exec_warn_less your command and args
# | arg: command - command to execute
#
# Note that you should NOT quote the command but only prefix it with ynh_exec_warn
#
# Requires YunoHost version 3.2.0 or higher.
<<<<<<< HEAD
ynh_exec_warn_less () {
    # Boring legacy handling for when people calls ynh_exec_* wrapping the command in quotes,
    # (because in the past eval was used) ...
    # we detect this by checking that there's no 2nd arg, and $1 contains a space
    if [[ "$#" -eq 1 ]] && [[ "$1" == *" "* ]]
    then
        eval $@ 2>&1
    else
        # Note that "$@" is used and not $@, c.f. https://unix.stackexchange.com/a/129077
        "$@" 2>&1
    fi
=======
ynh_exec_warn_less() {
    eval $@ 2>&1
>>>>>>> c0606709
}

# Execute a command and redirect stdout in /dev/null
#
# usage: ynh_exec_quiet your command and args
# | arg: command - command to execute
#
# Note that you should NOT quote the command but only prefix it with ynh_exec_warn
#
# Requires YunoHost version 3.2.0 or higher.
<<<<<<< HEAD
ynh_exec_quiet () {
    # Boring legacy handling for when people calls ynh_exec_* wrapping the command in quotes,
    # (because in the past eval was used) ...
    # we detect this by checking that there's no 2nd arg, and $1 contains a space
    if [[ "$#" -eq 1 ]] && [[ "$1" == *" "* ]]
    then
        eval $@ > /dev/null
    else
        # Note that "$@" is used and not $@, c.f. https://unix.stackexchange.com/a/129077
        "$@" > /dev/null
    fi
=======
ynh_exec_quiet() {
    eval $@ >/dev/null
>>>>>>> c0606709
}

# Execute a command and redirect stdout and stderr in /dev/null
#
# usage: ynh_exec_quiet your command and args
# | arg: command - command to execute
#
# Note that you should NOT quote the command but only prefix it with ynh_exec_quiet
#
# Requires YunoHost version 3.2.0 or higher.
<<<<<<< HEAD
ynh_exec_fully_quiet () {
    # Boring legacy handling for when people calls ynh_exec_* wrapping the command in quotes,
    # (because in the past eval was used) ...
    # we detect this by checking that there's no 2nd arg, and $1 contains a space
    if [[ "$#" -eq 1 ]] && [[ "$1" == *" "* ]]
    then
        eval $@ > /dev/null 2>&1
    else
        # Note that "$@" is used and not $@, c.f. https://unix.stackexchange.com/a/129077
        "$@" > /dev/null 2>&1
    fi
=======
ynh_exec_fully_quiet() {
    eval $@ >/dev/null 2>&1
>>>>>>> c0606709
}

# Remove any logs for all the following commands.
#
# usage: ynh_print_OFF
#
# WARNING: You should be careful with this helper, and never forget to use ynh_print_ON as soon as possible to restore the logging.
#
# Requires YunoHost version 3.2.0 or higher.
ynh_print_OFF() {
    exec {BASH_XTRACEFD}>/dev/null
}

# Restore the logging after ynh_print_OFF
#
# usage: ynh_print_ON
#
# Requires YunoHost version 3.2.0 or higher.
ynh_print_ON() {
    exec {BASH_XTRACEFD}>&1
    # Print an echo only for the log, to be able to know that ynh_print_ON has been called.
    echo ynh_print_ON >/dev/null
}

# Initial definitions for ynh_script_progression
increment_progression=0
previous_weight=0
max_progression=-1
# Set the scale of the progression bar
# progress_string(0,1,2) should have the size of the scale.
progress_scale=20
progress_string2="####################"
progress_string1="++++++++++++++++++++"
progress_string0="...................."
# Define base_time when the file is sourced
base_time=$(date +%s)

# Print a progress bar showing the progression of an app script
#
# usage: ynh_script_progression --message=message [--weight=weight] [--time]
# | arg: -m, --message= - The text to print
# | arg: -w, --weight=  - The weight for this progression. This value is 1 by default. Use a bigger value for a longer part of the script.
# | arg: -t, --time     - Print the execution time since the last call to this helper. Especially usefull to define weights. The execution time is given for the duration since the previous call. So the weight should be applied to this previous call.
# | arg: -l, --last     - Use for the last call of the helper, to fill the progression bar.
#
# Requires YunoHost version 3.5.0 or higher.
ynh_script_progression() {
    set +o xtrace # set +x
    # Declare an array to define the options of this helper.
    local legacy_args=mwtl
    local -A args_array=([m]=message= [w]=weight= [t]=time [l]=last)
    local message
    local weight
    local time
    local last
    # Manage arguments with getopts
    ynh_handle_getopts_args "$@"
    # Re-disable xtrace, ynh_handle_getopts_args set it back
    set +o xtrace # set +x
    weight=${weight:-1}
    time=${time:-0}
    last=${last:-0}

    # Get execution time since the last $base_time
    local exec_time=$(($(date +%s) - $base_time))
    base_time=$(date +%s)

    # Compute $max_progression (if we didn't already)
    if [ "$max_progression" = -1 ]; then
        # Get the number of occurrences of 'ynh_script_progression' in the script. Except those are commented.
        local helper_calls="$(grep --count "^[^#]*ynh_script_progression" $0)"
        # Get the number of call with a weight value
        local weight_calls=$(grep --perl-regexp --count "^[^#]*ynh_script_progression.*(--weight|-w )" $0)

        # Get the weight of each occurrences of 'ynh_script_progression' in the script using --weight
        local weight_valuesA="$(grep --perl-regexp "^[^#]*ynh_script_progression.*--weight" $0 | sed 's/.*--weight[= ]\([[:digit:]]*\).*/\1/g')"
        # Get the weight of each occurrences of 'ynh_script_progression' in the script using -w
        local weight_valuesB="$(grep --perl-regexp "^[^#]*ynh_script_progression.*-w " $0 | sed 's/.*-w[= ]\([[:digit:]]*\).*/\1/g')"
        # Each value will be on a different line.
        # Remove each 'end of line' and replace it by a '+' to sum the values.
        local weight_values=$(($(echo "$weight_valuesA" "$weight_valuesB" | grep -v -E '^\s*$' | tr '\n' '+' | sed 's/+$/+0/g')))

        # max_progression is a total number of calls to this helper.
        # 	Less the number of calls with a weight value.
        # 	Plus the total of weight values
        max_progression=$(($helper_calls - $weight_calls + $weight_values))
    fi

    # Increment each execution of ynh_script_progression in this script by the weight of the previous call.
    increment_progression=$(($increment_progression + $previous_weight))
    # Store the weight of the current call in $previous_weight for next call
    previous_weight=$weight

    # Reduce $increment_progression to the size of the scale
    if [ $last -eq 0 ]; then
        local effective_progression=$(($increment_progression * $progress_scale / $max_progression))
    # If last is specified, fill immediately the progression_bar
    else
        local effective_progression=$progress_scale
    fi

    # Build $progression_bar from progress_string(0,1,2) according to $effective_progression and the weight of the current task
    # expected_progression is the progression expected after the current task
    local expected_progression="$((($increment_progression + $weight) * $progress_scale / $max_progression - $effective_progression))"
    if [ $last -eq 1 ]; then
        expected_progression=0
    fi
    # left_progression is the progression not yet done
    local left_progression="$(($progress_scale - $effective_progression - $expected_progression))"
    # Build the progression bar with $effective_progression, work done, $expected_progression, current work and $left_progression, work to be done.
    local progression_bar="${progress_string2:0:$effective_progression}${progress_string1:0:$expected_progression}${progress_string0:0:$left_progression}"

    local print_exec_time=""
    if [ $time -eq 1 ]; then
        print_exec_time=" [$(date +%Hh%Mm,%Ss --date="0 + $exec_time sec")]"
    fi

    ynh_print_info "[$progression_bar] > ${message}${print_exec_time}"
    set -o xtrace # set -x
}

# Return data to the YunoHost core for later processing
# (to be used by special hooks like app config panel and core diagnosis)
#
# usage: ynh_return somedata
#
# Requires YunoHost version 3.6.0 or higher.
<<<<<<< HEAD
ynh_return () {
    echo "$1" >> "$YNH_STDRETURN"
=======
ynh_return() {
    echo "$1" >>"$YNH_STDRETURN"
}

# Debugger for app packagers
#
# usage: ynh_debug [--message=message] [--trace=1/0]
# | arg: -m, --message= - The text to print
# | arg: -t, --trace=   - Turn on or off the trace of the script. Usefull to trace nonly a small part of a script.
#
# Requires YunoHost version 3.5.0 or higher.
ynh_debug() {
    # Disable set xtrace for the helper itself, to not pollute the debug log
    set +o xtrace # set +x
    # Declare an array to define the options of this helper.
    local legacy_args=mt
    local -A args_array=([m]=message= [t]=trace=)
    local message
    local trace
    # Manage arguments with getopts
    ynh_handle_getopts_args "$@"
    # Re-disable xtrace, ynh_handle_getopts_args set it back
    set +o xtrace # set +x
    message=${message:-}
    trace=${trace:-}

    if [ -n "$message" ]; then
        ynh_print_log "[Debug] ${message}" >&2
    fi

    if [ "$trace" == "1" ]; then
        ynh_debug --message="Enable debugging"
        set +o xtrace # set +x
        # Get the current file descriptor of xtrace
        old_bash_xtracefd=$BASH_XTRACEFD
        # Add the current file name and the line number of any command currently running while tracing.
        PS4='$(basename ${BASH_SOURCE[0]})-L${LINENO}: '
        # Force xtrace to stderr
        BASH_XTRACEFD=2
        # Force stdout to stderr
        exec 1>&2
    fi
    if [ "$trace" == "0" ]; then
        ynh_debug --message="Disable debugging"
        set +o xtrace # set +x
        # Put xtrace back to its original fild descriptor
        BASH_XTRACEFD=$old_bash_xtracefd
        # Restore stdout
        exec 1>&1
    fi
    # Renable set xtrace
    set -o xtrace # set -x
}

# Execute a command and print the result as debug
#
# usage: ynh_debug_exec "your_command [ | other_command ]"
# | arg: command - command to execute
#
# When using pipes, double quotes are required - otherwise, this helper will run the first command, and the whole output will be sent through the next pipe.
#
# If the command to execute uses double quotes, they have to be escaped or they will be interpreted and removed.
#
# Requires YunoHost version 3.5.0 or higher.
ynh_debug_exec() {
    ynh_debug --message="$(eval $@)"
>>>>>>> c0606709
}<|MERGE_RESOLUTION|>--- conflicted
+++ resolved
@@ -89,8 +89,7 @@
 # Note that you should NOT quote the command but only prefix it with ynh_exec_err
 #
 # Requires YunoHost version 3.2.0 or higher.
-<<<<<<< HEAD
-ynh_exec_err () {
+ynh_exec_err() {
     # Boring legacy handling for when people calls ynh_exec_* wrapping the command in quotes,
     # (because in the past eval was used) ...
     # we detect this by checking that there's no 2nd arg, and $1 contains a space
@@ -101,10 +100,6 @@
         # Note that "$@" is used and not $@, c.f. https://unix.stackexchange.com/a/129077
         ynh_print_err "$("$@")"
     fi
-=======
-ynh_exec_err() {
-    ynh_print_err "$(eval $@)"
->>>>>>> c0606709
 }
 
 # Execute a command and print the result as a warning
@@ -115,8 +110,7 @@
 # Note that you should NOT quote the command but only prefix it with ynh_exec_warn
 #
 # Requires YunoHost version 3.2.0 or higher.
-<<<<<<< HEAD
-ynh_exec_warn () {
+ynh_exec_warn() {
     # Boring legacy handling for when people calls ynh_exec_* wrapping the command in quotes,
     # (because in the past eval was used) ...
     # we detect this by checking that there's no 2nd arg, and $1 contains a space
@@ -127,10 +121,6 @@
         # Note that "$@" is used and not $@, c.f. https://unix.stackexchange.com/a/129077
         ynh_print_warn "$("$@")"
     fi
-=======
-ynh_exec_warn() {
-    ynh_print_warn "$(eval $@)"
->>>>>>> c0606709
 }
 
 # Execute a command and force the result to be printed on stdout
@@ -141,8 +131,7 @@
 # Note that you should NOT quote the command but only prefix it with ynh_exec_warn
 #
 # Requires YunoHost version 3.2.0 or higher.
-<<<<<<< HEAD
-ynh_exec_warn_less () {
+ynh_exec_warn_less() {
     # Boring legacy handling for when people calls ynh_exec_* wrapping the command in quotes,
     # (because in the past eval was used) ...
     # we detect this by checking that there's no 2nd arg, and $1 contains a space
@@ -153,10 +142,6 @@
         # Note that "$@" is used and not $@, c.f. https://unix.stackexchange.com/a/129077
         "$@" 2>&1
     fi
-=======
-ynh_exec_warn_less() {
-    eval $@ 2>&1
->>>>>>> c0606709
 }
 
 # Execute a command and redirect stdout in /dev/null
@@ -167,8 +152,7 @@
 # Note that you should NOT quote the command but only prefix it with ynh_exec_warn
 #
 # Requires YunoHost version 3.2.0 or higher.
-<<<<<<< HEAD
-ynh_exec_quiet () {
+ynh_exec_quiet() {
     # Boring legacy handling for when people calls ynh_exec_* wrapping the command in quotes,
     # (because in the past eval was used) ...
     # we detect this by checking that there's no 2nd arg, and $1 contains a space
@@ -179,10 +163,6 @@
         # Note that "$@" is used and not $@, c.f. https://unix.stackexchange.com/a/129077
         "$@" > /dev/null
     fi
-=======
-ynh_exec_quiet() {
-    eval $@ >/dev/null
->>>>>>> c0606709
 }
 
 # Execute a command and redirect stdout and stderr in /dev/null
@@ -193,8 +173,7 @@
 # Note that you should NOT quote the command but only prefix it with ynh_exec_quiet
 #
 # Requires YunoHost version 3.2.0 or higher.
-<<<<<<< HEAD
-ynh_exec_fully_quiet () {
+ynh_exec_fully_quiet() {
     # Boring legacy handling for when people calls ynh_exec_* wrapping the command in quotes,
     # (because in the past eval was used) ...
     # we detect this by checking that there's no 2nd arg, and $1 contains a space
@@ -205,10 +184,6 @@
         # Note that "$@" is used and not $@, c.f. https://unix.stackexchange.com/a/129077
         "$@" > /dev/null 2>&1
     fi
-=======
-ynh_exec_fully_quiet() {
-    eval $@ >/dev/null 2>&1
->>>>>>> c0606709
 }
 
 # Remove any logs for all the following commands.
@@ -336,75 +311,6 @@
 # usage: ynh_return somedata
 #
 # Requires YunoHost version 3.6.0 or higher.
-<<<<<<< HEAD
-ynh_return () {
-    echo "$1" >> "$YNH_STDRETURN"
-=======
 ynh_return() {
     echo "$1" >>"$YNH_STDRETURN"
-}
-
-# Debugger for app packagers
-#
-# usage: ynh_debug [--message=message] [--trace=1/0]
-# | arg: -m, --message= - The text to print
-# | arg: -t, --trace=   - Turn on or off the trace of the script. Usefull to trace nonly a small part of a script.
-#
-# Requires YunoHost version 3.5.0 or higher.
-ynh_debug() {
-    # Disable set xtrace for the helper itself, to not pollute the debug log
-    set +o xtrace # set +x
-    # Declare an array to define the options of this helper.
-    local legacy_args=mt
-    local -A args_array=([m]=message= [t]=trace=)
-    local message
-    local trace
-    # Manage arguments with getopts
-    ynh_handle_getopts_args "$@"
-    # Re-disable xtrace, ynh_handle_getopts_args set it back
-    set +o xtrace # set +x
-    message=${message:-}
-    trace=${trace:-}
-
-    if [ -n "$message" ]; then
-        ynh_print_log "[Debug] ${message}" >&2
-    fi
-
-    if [ "$trace" == "1" ]; then
-        ynh_debug --message="Enable debugging"
-        set +o xtrace # set +x
-        # Get the current file descriptor of xtrace
-        old_bash_xtracefd=$BASH_XTRACEFD
-        # Add the current file name and the line number of any command currently running while tracing.
-        PS4='$(basename ${BASH_SOURCE[0]})-L${LINENO}: '
-        # Force xtrace to stderr
-        BASH_XTRACEFD=2
-        # Force stdout to stderr
-        exec 1>&2
-    fi
-    if [ "$trace" == "0" ]; then
-        ynh_debug --message="Disable debugging"
-        set +o xtrace # set +x
-        # Put xtrace back to its original fild descriptor
-        BASH_XTRACEFD=$old_bash_xtracefd
-        # Restore stdout
-        exec 1>&1
-    fi
-    # Renable set xtrace
-    set -o xtrace # set -x
-}
-
-# Execute a command and print the result as debug
-#
-# usage: ynh_debug_exec "your_command [ | other_command ]"
-# | arg: command - command to execute
-#
-# When using pipes, double quotes are required - otherwise, this helper will run the first command, and the whole output will be sent through the next pipe.
-#
-# If the command to execute uses double quotes, they have to be escaped or they will be interpreted and removed.
-#
-# Requires YunoHost version 3.5.0 or higher.
-ynh_debug_exec() {
-    ynh_debug --message="$(eval $@)"
->>>>>>> c0606709
 }