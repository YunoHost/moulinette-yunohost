# -*- coding: utf-8 -*-

""" License

    Copyright (C) 2013 YunoHost

    This program is free software; you can redistribute it and/or modify
    it under the terms of the GNU Affero General Public License as published
    by the Free Software Foundation, either version 3 of the License, or
    (at your option) any later version.

    This program is distributed in the hope that it will be useful,
    but WITHOUT ANY WARRANTY; without even the implied warranty of
    MERCHANTABILITY or FITNESS FOR A PARTICULAR PURPOSE.  See the
    GNU Affero General Public License for more details.

    You should have received a copy of the GNU Affero General Public License
    along with this program; if not, see http://www.gnu.org/licenses

"""

""" yunohost_backup.py

    Manage backups
"""
import os
import re
import sys
import json
import errno
import time
import tarfile
import shutil
import subprocess
from glob import glob
from collections import OrderedDict

from moulinette.core import MoulinetteError
from moulinette.utils import filesystem
from moulinette.utils.log import getActionLogger

from yunohost.app import app_info, app_ssowatconf, _is_installed,
from yunohost.hook import (
    hook_info, hook_callback, hook_exec, custom_hook_folder
)
from yunohost.monitor import binary_to_human
from yunohost.tools import tools_postinstall

backup_path   = '/home/yunohost.backup'
archives_path = '%s/archives' % backup_path

logger = getActionLogger('yunohost.backup')


def backup_create(name=None, description=None, output_directory=None,
                  no_compress=False, ignore_hooks=False, hooks=[],
                  ignore_apps=False, apps=[]):
    """
    Create a backup local archive

    Keyword arguments:
        name -- Name of the backup archive
        description -- Short description of the backup
        output_directory -- Output directory for the backup
        no_compress -- Do not create an archive file
        hooks -- List of backup hooks names to execute
        ignore_hooks -- Do not execute backup hooks
        apps -- List of application names to backup
        ignore_apps -- Do not backup apps

    """
    # TODO: Add a 'clean' argument to clean output directory
    tmp_dir = None

    # Validate what to backup
    if ignore_hooks and ignore_apps:
        raise MoulinetteError(errno.EINVAL,
            m18n.n('backup_action_required'))

    # Validate and define backup name
    timestamp = int(time.time())
    if not name:
        name = time.strftime('%Y%m%d-%H%M%S')
    if name in backup_list()['archives']:
        raise MoulinetteError(errno.EINVAL,
            m18n.n('backup_archive_name_exists'))

    # Validate additional arguments
    if no_compress and not output_directory:
        raise MoulinetteError(errno.EINVAL,
            m18n.n('backup_output_directory_required'))
    if output_directory:
        output_directory = os.path.abspath(output_directory)

        # Check for forbidden folders
        if output_directory.startswith(archives_path) or \
           re.match(r'^/(|(bin|boot|dev|etc|lib|root|run|sbin|sys|usr|var)(|/.*))$',
                    output_directory):
            raise MoulinetteError(errno.EINVAL,
                m18n.n('backup_output_directory_forbidden'))

        # Create the output directory
        if not os.path.isdir(output_directory):
            logger.debug("creating output directory '%s'", output_directory)
            os.makedirs(output_directory, 0750)
        # Check that output directory is empty
        elif no_compress and os.listdir(output_directory):
            raise MoulinetteError(errno.EIO,
                m18n.n('backup_output_directory_not_empty'))

        # Define temporary directory
        if no_compress:
            tmp_dir = output_directory
    else:
        output_directory = archives_path

    # Create temporary directory
    if not tmp_dir:
        tmp_dir = "%s/tmp/%s" % (backup_path, name)
        if os.path.isdir(tmp_dir):
            logger.debug("temporary directory for backup '%s' already exists",
                tmp_dir)
            filesystem.rm(tmp_dir, recursive=True)
        filesystem.mkdir(tmp_dir, 0750, parents=True, uid='admin')

    def _clean_tmp_dir(retcode=0):
        ret = hook_callback('post_backup_create', args=[tmp_dir, retcode])
        if not ret['failed']:
            filesystem.rm(tmp_dir, True, True)
        else:
            logger.warning(m18n.n('backup_cleaning_failed'))

    # Initialize backup info
    info = {
        'description': description or '',
        'created_at': timestamp,
        'apps': {},
        'hooks': {},
    }

    # Run system hooks
    if not ignore_hooks:
        # Check hooks availibility
        hooks_filtered = set()
        if hooks:
            for hook in hooks:
                try:
                    hook_info('backup', hook)
                except:
                    logger.error(m18n.n('backup_hook_unknown', hook=hook))
                else:
                    hooks_filtered.add(hook)

        if not hooks or hooks_filtered:
            logger.info(m18n.n('backup_running_hooks'))
            ret = hook_callback('backup', hooks_filtered, args=[tmp_dir])
            if ret['succeed']:
                info['hooks'] = ret['succeed']

                # Save relevant restoration hooks
                tmp_hooks_dir = tmp_dir + '/hooks/restore'
                filesystem.mkdir(tmp_hooks_dir, 0750, True, uid='admin')
                for h in ret['succeed'].keys():
                    try:
                        i = hook_info('restore', h)
                    except:
                        logger.warning(m18n.n('restore_hook_unavailable',
                                hook=h), exc_info=1)
                    else:
                        for f in i['hooks']:
                            shutil.copy(f['path'], tmp_hooks_dir)

    # Backup apps
    if not ignore_apps:
<<<<<<< HEAD
        from yunohost.app import app_info
        from yunohost.app import _parse_app_instance_name

=======
>>>>>>> 704151f5
        # Filter applications to backup
        apps_list = set(os.listdir('/etc/yunohost/apps'))
        apps_filtered = set()
        if apps:
            for a in apps:
                if a not in apps_list:
                    logger.warning(m18n.n('unbackup_app', app=a))
                else:
                    apps_filtered.add(a)
        else:
            apps_filtered = apps_list

        # Run apps backup scripts
        tmp_script = '/tmp/backup_' + str(timestamp)
        for app_instance_name in apps_filtered:
            app_setting_path = '/etc/yunohost/apps/' + app_instance_name

            # Check if the app has a backup and restore script
            app_script = app_setting_path + '/scripts/backup'
            app_restore_script = app_setting_path + '/scripts/restore'
            if not os.path.isfile(app_script):
                logger.warning(m18n.n('unbackup_app', app=app_instance_name))
                continue
            elif not os.path.isfile(app_restore_script):
                logger.warning(m18n.n('unrestore_app', app=app_instance_name))

            tmp_app_dir = '{:s}/apps/{:s}'.format(tmp_dir, app_instance_name)
            tmp_app_bkp_dir = tmp_app_dir + '/backup'
            logger.info(m18n.n('backup_running_app_script', app=app_instance_name))
            try:
                # Prepare backup directory for the app
                filesystem.mkdir(tmp_app_bkp_dir, 0750, True, uid='admin')
                shutil.copytree(app_setting_path, tmp_app_dir + '/settings')

                # Copy app backup script in a temporary folder and execute it
                subprocess.call(['install', '-Dm555', app_script, tmp_script])
<<<<<<< HEAD

                # Prepare env. var. to pass to script
                env_dict = {}
                app_id, app_instance_nb = _parse_app_instance_name(app_instance_name)
                env_dict["YNH_APP_ID"] = app_id
                env_dict["YNH_APP_INSTANCE_NAME"] = app_instance_name
                env_dict["YNH_APP_INSTANCE_NUMBER"] = str(app_instance_nb)

                hook_exec(tmp_script, args=[tmp_app_bkp_dir, app_instance_name],
                          raise_on_error=True, env=env_dict)
=======
                hook_exec(tmp_script, args=[tmp_app_bkp_dir, app_id],
                          raise_on_error=True, chdir=tmp_app_bkp_dir)
>>>>>>> 704151f5
            except:
                logger.exception(m18n.n('backup_app_failed', app=app_instance_name))
                # Cleaning app backup directory
                shutil.rmtree(tmp_app_dir, ignore_errors=True)
            else:
                # Add app info
                i = app_info(app_instance_name)
                info['apps'][app_instance_name] = {
                    'version': i['version'],
                    'name': i['name'],
                    'description': i['description'],
                }
            finally:
                filesystem.rm(tmp_script, force=True)

    # Check if something has been saved
    if not info['hooks'] and not info['apps']:
        _clean_tmp_dir(1)
        raise MoulinetteError(errno.EINVAL, m18n.n('backup_nothings_done'))

    # Calculate total size
    size = subprocess.check_output(
        ['du','-sb', tmp_dir]).split()[0].decode('utf-8')
    info['size'] = int(size)

    # Create backup info file
    with open("%s/info.json" % tmp_dir, 'w') as f:
        f.write(json.dumps(info))

    # Create the archive
    if not no_compress:
        logger.info(m18n.n('backup_creating_archive'))
        archive_file = "%s/%s.tar.gz" % (output_directory, name)
        try:
            tar = tarfile.open(archive_file, "w:gz")
        except:
            tar = None

            # Create the archives directory and retry
            if not os.path.isdir(archives_path):
                os.mkdir(archives_path, 0750)
                try:
                    tar = tarfile.open(archive_file, "w:gz")
                except:
                    logger.debug("unable to open '%s' for writing",
                        archive_file, exc_info=1)
                    tar = None
            else:
                logger.debug("unable to open '%s' for writing",
                    archive_file, exc_info=1)
            if tar is None:
                _clean_tmp_dir(2)
                raise MoulinetteError(errno.EIO,
                    m18n.n('backup_archive_open_failed'))
        tar.add(tmp_dir, arcname='')
        tar.close()

        # Move info file
        os.rename(tmp_dir + '/info.json',
                  '{:s}/{:s}.info.json'.format(archives_path, name))

    # Clean temporary directory
    if tmp_dir != output_directory:
        _clean_tmp_dir()

    logger.success(m18n.n('backup_complete'))

    # Return backup info
    info['name'] = name
    return { 'archive': info }


def backup_restore(auth, name, hooks=[], ignore_hooks=False,
                   apps=[], ignore_apps=False, force=False):
    """
    Restore from a local backup archive

    Keyword argument:
        name -- Name of the local backup archive
        hooks -- List of restoration hooks names to execute
        ignore_hooks -- Do not execute backup hooks
        apps -- List of application names to restore
        ignore_apps -- Do not restore apps
        force -- Force restauration on an already installed system

    """
    # Validate what to restore
    if ignore_hooks and ignore_apps:
        raise MoulinetteError(errno.EINVAL,
            m18n.n('restore_action_required'))

    # Retrieve and open the archive
    info = backup_info(name)
    archive_file = info['path']
    try:
        tar = tarfile.open(archive_file, "r:gz")
    except:
        logger.debug("cannot open backup archive '%s'",
            archive_file, exc_info=1)
        raise MoulinetteError(errno.EIO, m18n.n('backup_archive_open_failed'))

    # Check temporary directory
    tmp_dir = "%s/tmp/%s" % (backup_path, name)
    if os.path.isdir(tmp_dir):
        logger.debug("temporary directory for restoration '%s' already exists",
            tmp_dir)
        os.system('rm -rf %s' % tmp_dir)

    # Check available disk space
    statvfs = os.statvfs(backup_path)
    free_space = statvfs.f_frsize * statvfs.f_bavail
    if free_space < info['size']:
        logger.debug("%dB left but %dB is needed", free_space, info['size'])
        raise MoulinetteError(
            errno.EIO, m18n.n('not_enough_disk_space', path=backup_path))

    def _clean_tmp_dir(retcode=0):
        ret = hook_callback('post_backup_restore', args=[tmp_dir, retcode])
        if not ret['failed']:
            filesystem.rm(tmp_dir, True, True)
        else:
            logger.warning(m18n.n('restore_cleaning_failed'))

    # Extract the tarball
    logger.info(m18n.n('backup_extracting_archive'))
    tar.extractall(tmp_dir)
    tar.close()

    # Retrieve backup info
    info_file = "%s/info.json" % tmp_dir
    try:
        with open(info_file, 'r') as f:
            info = json.load(f)
    except IOError:
        logger.debug("unable to load '%s'", info_file, exc_info=1)
        raise MoulinetteError(errno.EIO, m18n.n('backup_invalid_archive'))
    else:
        logger.debug("restoring from backup '%s' created on %s", name,
            time.ctime(info['created_at']))

    # Initialize restauration summary result
    result = {
        'apps': [],
        'hooks': {},
    }

    # Check if YunoHost is installed
    if os.path.isfile('/etc/yunohost/installed'):
        logger.warning(m18n.n('yunohost_already_installed'))
        if not force:
            try:
                # Ask confirmation for restoring
                i = msignals.prompt(m18n.n('restore_confirm_yunohost_installed',
                                           answers='y/N'))
            except NotImplemented:
                pass
            else:
                if i == 'y' or i == 'Y':
                    force = True
            if not force:
                _clean_tmp_dir()
                raise MoulinetteError(errno.EEXIST, m18n.n('restore_failed'))
    else:
        # Retrieve the domain from the backup
        try:
            with open("%s/yunohost/current_host" % tmp_dir, 'r') as f:
                domain = f.readline().rstrip()
        except IOError:
            logger.debug("unable to retrieve domain from "
                "'%s/yunohost/current_host'", tmp_dir, exc_info=1)
            raise MoulinetteError(errno.EIO, m18n.n('backup_invalid_archive'))

        logger.debug("executing the post-install...")
        tools_postinstall(domain, 'yunohost', True)

    # Run system hooks
    if not ignore_hooks:
        # Filter hooks to execute
        hooks_list = set(info['hooks'].keys())
        _is_hook_in_backup = lambda h: True
        if hooks:
            def _is_hook_in_backup(h):
                if h in hooks_list:
                    return True
                logger.error(m18n.n('backup_archive_hook_not_exec', hook=h))
                return False
        else:
            hooks = hooks_list

        # Check hooks availibility
        hooks_filtered = set()
        for h in hooks:
            if not _is_hook_in_backup(h):
                continue
            try:
                hook_info('restore', h)
            except:
                tmp_hooks = glob('{:s}/hooks/restore/*-{:s}'.format(tmp_dir, h))
                if not tmp_hooks:
                    logger.exception(m18n.n('restore_hook_unavailable', hook=h))
                    continue
                # Add restoration hook from the backup to the system
                # FIXME: Refactor hook_add and use it instead
                restore_hook_folder = custom_hook_folder + 'restore'
                filesystem.mkdir(restore_hook_folder, 755, True)
                for f in tmp_hooks:
                    logger.debug("adding restoration hook '%s' to the system "
                        "from the backup archive '%s'", f, archive_file)
                    shutil.copy(f, restore_hook_folder)
            hooks_filtered.add(h)

        if hooks_filtered:
            logger.info(m18n.n('restore_running_hooks'))
            ret = hook_callback('restore', hooks_filtered, args=[tmp_dir])
            result['hooks'] = ret['succeed']

    # Add apps restore hook
    if not ignore_apps:
<<<<<<< HEAD
        from yunohost.app import _is_installed
        from yunohost.app import _parse_app_instance_name

=======
>>>>>>> 704151f5
        # Filter applications to restore
        apps_list = set(info['apps'].keys())
        apps_filtered = set()
        if apps:
            for a in apps:
                if a not in apps_list:
                    logger.error(m18n.n('backup_archive_app_not_found', app=a))
                else:
                    apps_filtered.add(a)
        else:
            apps_filtered = apps_list

<<<<<<< HEAD
        for app_instance_name in apps_filtered:
            tmp_app_dir = '{:s}/apps/{:s}'.format(tmp_dir, app_instance_name)
=======
        for app_id in apps_filtered:
            tmp_app_dir = '{:s}/apps/{:s}'.format(tmp_dir, app_id)
            tmp_app_bkp_dir = tmp_app_dir + '/backup'
>>>>>>> 704151f5

            # Check if the app is not already installed
            if _is_installed(app_instance_name):
                logger.error(m18n.n('restore_already_installed_app',
                        app=app_instance_name))
                continue

            # Check if the app has a restore script
            app_script = tmp_app_dir + '/settings/scripts/restore'
            if not os.path.isfile(app_script):
                logger.warning(m18n.n('unrestore_app', app=app_instance_name))
                continue

            tmp_script = '/tmp/restore_' + app_instance_name
            app_setting_path = '/etc/yunohost/apps/' + app_instance_name
            logger.info(m18n.n('restore_running_app_script', app=app_instance_name))
            try:
                # Copy app settings and set permissions
                shutil.copytree(tmp_app_dir + '/settings', app_setting_path)
                filesystem.chmod(app_setting_path, 0555, 0444, True)
                filesystem.chmod(app_setting_path + '/settings.yml', 0400)

                # Execute app restore script
                subprocess.call(['install', '-Dm555', app_script, tmp_script])
<<<<<<< HEAD

                # Prepare env. var. to pass to script
                env_dict = {}
                app_id, app_instance_nb = _parse_app_instance_name(app_instance_name)
                env_dict["YNH_APP_ID"] = app_id
                env_dict["YNH_APP_INSTANCE_NAME"] = app_instance_name
                env_dict["YNH_APP_INSTANCE_NUMBER"] = str(app_instance_nb)

                hook_exec(tmp_script, args=[tmp_app_dir + '/backup', app_instance_name],
                          raise_on_error=True, env=env_dict)
=======
                hook_exec(tmp_script, args=[tmp_app_bkp_dir, app_id],
                          raise_on_error=True, chdir=tmp_app_bkp_dir)
>>>>>>> 704151f5
            except:
                logger.exception(m18n.n('restore_app_failed', app=app_instance_name))
                # Cleaning app directory
                shutil.rmtree(app_setting_path, ignore_errors=True)
            else:
                result['apps'].append(app_instance_name)
            finally:
                filesystem.rm(tmp_script, force=True)

    # Check if something has been restored
    if not result['hooks'] and not result['apps']:
        _clean_tmp_dir(1)
        raise MoulinetteError(errno.EINVAL, m18n.n('restore_nothings_done'))
    if result['apps']:
        app_ssowatconf(auth)

    _clean_tmp_dir()
    logger.success(m18n.n('restore_complete'))

    return result


def backup_list(with_info=False, human_readable=False):
    """
    List available local backup archives

    Keyword arguments:
        with_info -- Show backup information for each archive
        human_readable -- Print sizes in human readable format

    """
    result = []

    try:
        # Retrieve local archives
        archives = os.listdir(archives_path)
    except OSError:
        logger.debug("unable to iterate over local archives", exc_info=1)
    else:
        # Iterate over local archives
        for f in archives:
            try:
                name = f[:f.rindex('.tar.gz')]
            except ValueError:
                continue
            result.append(name)
        result.sort()

    if result and with_info:
        d = OrderedDict()
        for a in result:
            d[a] = backup_info(a, human_readable=human_readable)
        result = d

    return { 'archives': result }


def backup_info(name, with_details=False, human_readable=False):
    """
    Get info about a local backup archive

    Keyword arguments:
        name -- Name of the local backup archive
        with_details -- Show additional backup information
        human_readable -- Print sizes in human readable format

    """
    archive_file = '%s/%s.tar.gz' % (archives_path, name)
    if not os.path.isfile(archive_file):
        raise MoulinetteError(errno.EIO,
            m18n.n('backup_archive_name_unknown', name=name))

    info_file = "%s/%s.info.json" % (archives_path, name)
    try:
        with open(info_file) as f:
            # Retrieve backup info
            info = json.load(f)
    except:
        # TODO: Attempt to extract backup info file from tarball
        logger.debug("unable to load '%s'", info_file, exc_info=1)
        raise MoulinetteError(errno.EIO, m18n.n('backup_invalid_archive'))

    # Retrieve backup size
    size = info.get('size', 0)
    if not size:
        tar = tarfile.open(archive_file, "r:gz")
        size = reduce(lambda x,y: getattr(x, 'size', x)+getattr(y, 'size', y),
                      tar.getmembers())
        tar.close()
    if human_readable:
        size = binary_to_human(size) + 'B'

    result = {
        'path': archive_file,
        'created_at': time.strftime(m18n.n('format_datetime_short'),
                                    time.gmtime(info['created_at'])),
        'description': info['description'],
        'size': size,
    }

    if with_details:
        for d in ['apps', 'hooks']:
            result[d] = info[d]
    return result


def backup_delete(name):
    """
    Delete a backup

    Keyword arguments:
        name -- Name of the local backup archive

    """
    hook_callback('pre_backup_delete', args=[name])

    archive_file = '%s/%s.tar.gz' % (archives_path, name)

    info_file = "%s/%s.info.json" % (archives_path, name)
    for backup_file in [archive_file,info_file]:
        if not os.path.isfile(backup_file):
            raise MoulinetteError(errno.EIO,
                m18n.n('backup_archive_name_unknown', name=backup_file))
        try:
            os.remove(backup_file)
        except:
            logger.debug("unable to delete '%s'", backup_file, exc_info=1)
            raise MoulinetteError(errno.EIO,
                m18n.n('backup_delete_error', path=backup_file))

    hook_callback('post_backup_delete', args=[name])

    logger.success(m18n.n('backup_deleted'))<|MERGE_RESOLUTION|>--- conflicted
+++ resolved
@@ -39,7 +39,7 @@
 from moulinette.utils import filesystem
 from moulinette.utils.log import getActionLogger
 
-from yunohost.app import app_info, app_ssowatconf, _is_installed,
+from yunohost.app import app_info, app_ssowatconf, _is_installed, _parse_app_instance_name
 from yunohost.hook import (
     hook_info, hook_callback, hook_exec, custom_hook_folder
 )
@@ -172,12 +172,6 @@
 
     # Backup apps
     if not ignore_apps:
-<<<<<<< HEAD
-        from yunohost.app import app_info
-        from yunohost.app import _parse_app_instance_name
-
-=======
->>>>>>> 704151f5
         # Filter applications to backup
         apps_list = set(os.listdir('/etc/yunohost/apps'))
         apps_filtered = set()
@@ -214,7 +208,6 @@
 
                 # Copy app backup script in a temporary folder and execute it
                 subprocess.call(['install', '-Dm555', app_script, tmp_script])
-<<<<<<< HEAD
 
                 # Prepare env. var. to pass to script
                 env_dict = {}
@@ -224,11 +217,8 @@
                 env_dict["YNH_APP_INSTANCE_NUMBER"] = str(app_instance_nb)
 
                 hook_exec(tmp_script, args=[tmp_app_bkp_dir, app_instance_name],
-                          raise_on_error=True, env=env_dict)
-=======
-                hook_exec(tmp_script, args=[tmp_app_bkp_dir, app_id],
-                          raise_on_error=True, chdir=tmp_app_bkp_dir)
->>>>>>> 704151f5
+                          raise_on_error=True, chdir=tmp_app_bkp_dir, env=env_dict)
+
             except:
                 logger.exception(m18n.n('backup_app_failed', app=app_instance_name))
                 # Cleaning app backup directory
@@ -447,12 +437,6 @@
 
     # Add apps restore hook
     if not ignore_apps:
-<<<<<<< HEAD
-        from yunohost.app import _is_installed
-        from yunohost.app import _parse_app_instance_name
-
-=======
->>>>>>> 704151f5
         # Filter applications to restore
         apps_list = set(info['apps'].keys())
         apps_filtered = set()
@@ -465,14 +449,9 @@
         else:
             apps_filtered = apps_list
 
-<<<<<<< HEAD
         for app_instance_name in apps_filtered:
             tmp_app_dir = '{:s}/apps/{:s}'.format(tmp_dir, app_instance_name)
-=======
-        for app_id in apps_filtered:
-            tmp_app_dir = '{:s}/apps/{:s}'.format(tmp_dir, app_id)
             tmp_app_bkp_dir = tmp_app_dir + '/backup'
->>>>>>> 704151f5
 
             # Check if the app is not already installed
             if _is_installed(app_instance_name):
@@ -497,7 +476,6 @@
 
                 # Execute app restore script
                 subprocess.call(['install', '-Dm555', app_script, tmp_script])
-<<<<<<< HEAD
 
                 # Prepare env. var. to pass to script
                 env_dict = {}
@@ -507,11 +485,7 @@
                 env_dict["YNH_APP_INSTANCE_NUMBER"] = str(app_instance_nb)
 
                 hook_exec(tmp_script, args=[tmp_app_dir + '/backup', app_instance_name],
-                          raise_on_error=True, env=env_dict)
-=======
-                hook_exec(tmp_script, args=[tmp_app_bkp_dir, app_id],
-                          raise_on_error=True, chdir=tmp_app_bkp_dir)
->>>>>>> 704151f5
+                          raise_on_error=True, chdir=tmp_app_bkp_dir, env=env_dict)
             except:
                 logger.exception(m18n.n('restore_app_failed', app=app_instance_name))
                 # Cleaning app directory
