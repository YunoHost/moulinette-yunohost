# -*- coding: utf-8 -*-

""" License

    Copyright (C) 2013 YunoHost

    This program is free software; you can redistribute it and/or modify
    it under the terms of the GNU Affero General Public License as published
    by the Free Software Foundation, either version 3 of the License, or
    (at your option) any later version.

    This program is distributed in the hope that it will be useful,
    but WITHOUT ANY WARRANTY; without even the implied warranty of
    MERCHANTABILITY or FITNESS FOR A PARTICULAR PURPOSE.  See the
    GNU Affero General Public License for more details.

    You should have received a copy of the GNU Affero General Public License
    along with this program; if not, see http://www.gnu.org/licenses

"""

""" yunohost_firewall.py

    Manage firewall rules
"""
import os
import yaml
import miniupnpc

from moulinette import m18n
from yunohost.utils.error import YunohostError, YunohostValidationError
from moulinette.utils import process
from moulinette.utils.log import getActionLogger

FIREWALL_FILE = "/etc/yunohost/firewall.yml"
UPNP_CRON_JOB = "/etc/cron.d/yunohost-firewall-upnp"
logger = getActionLogger("yunohost.firewall")


def firewall_allow(
    protocol, port, ipv4_only=False, ipv6_only=False, no_upnp=False, no_reload=False
):
    """
    Allow connections on a port

    Keyword arguments:
        protocol -- Protocol type to allow (TCP/UDP/Both)
        port -- Port or range of ports to open
        ipv4_only -- Only add a rule for IPv4 connections
        ipv6_only -- Only add a rule for IPv6 connections
        no_upnp -- Do not add forwarding of this port with UPnP
        no_reload -- Do not reload firewall rules

    """
    firewall = firewall_list(raw=True)

    # Validate port
    if not isinstance(port, int) and ":" not in port:
        port = int(port)

    # Validate protocols
    protocols = ["TCP", "UDP"]
    if protocol != "Both" and protocol in protocols:
        protocols = [
            protocol,
        ]

    # Validate IP versions
    ipvs = ["ipv4", "ipv6"]
    if ipv4_only and not ipv6_only:
        ipvs = [
            "ipv4",
        ]
    elif ipv6_only and not ipv4_only:
        ipvs = [
            "ipv6",
        ]

    for p in protocols:
        # Iterate over IP versions to add port
        for i in ipvs:
            if port not in firewall[i][p]:
                firewall[i][p].append(port)
            else:
                ipv = "IPv%s" % i[3]
                logger.warning(m18n.n("port_already_opened", port=port, ip_version=ipv))
        # Add port forwarding with UPnP
        if not no_upnp and port not in firewall["uPnP"][p]:
            firewall["uPnP"][p].append(port)
            if (
                p + "_TO_CLOSE" in firewall["uPnP"]
                and port in firewall["uPnP"][p + "_TO_CLOSE"]
            ):
                firewall["uPnP"][p + "_TO_CLOSE"].remove(port)

    # Update and reload firewall
    _update_firewall_file(firewall)
    if not no_reload:
        return firewall_reload()


def firewall_disallow(
    protocol, port, ipv4_only=False, ipv6_only=False, upnp_only=False, no_reload=False
):
    """
    Disallow connections on a port

    Keyword arguments:
        protocol -- Protocol type to disallow (TCP/UDP/Both)
        port -- Port or range of ports to close
        ipv4_only -- Only remove the rule for IPv4 connections
        ipv6_only -- Only remove the rule for IPv6 connections
        upnp_only -- Only remove forwarding of this port with UPnP
        no_reload -- Do not reload firewall rules

    """
    firewall = firewall_list(raw=True)

    # Validate port
    if not isinstance(port, int) and ":" not in port:
        port = int(port)

    # Validate protocols
    protocols = ["TCP", "UDP"]
    if protocol != "Both" and protocol in protocols:
        protocols = [
            protocol,
        ]

    # Validate IP versions and UPnP
    ipvs = ["ipv4", "ipv6"]
    upnp = True
    if ipv4_only and ipv6_only:
        upnp = True  # automatically disallow UPnP
    elif ipv4_only:
        ipvs = [
            "ipv4",
        ]
        upnp = upnp_only
    elif ipv6_only:
        ipvs = [
            "ipv6",
        ]
        upnp = upnp_only
    elif upnp_only:
        ipvs = []

    for p in protocols:
        # Iterate over IP versions to remove port
        for i in ipvs:
            if port in firewall[i][p]:
                firewall[i][p].remove(port)
            else:
                ipv = "IPv%s" % i[3]
                logger.warning(m18n.n("port_already_closed", port=port, ip_version=ipv))
        # Remove port forwarding with UPnP
        if upnp and port in firewall["uPnP"][p]:
            firewall["uPnP"][p].remove(port)
            if p + "_TO_CLOSE" not in firewall["uPnP"]:
                firewall["uPnP"][p + "_TO_CLOSE"] = []
            firewall["uPnP"][p + "_TO_CLOSE"].append(port)

    # Update and reload firewall
    _update_firewall_file(firewall)
    if not no_reload:
        return firewall_reload()


def firewall_list(raw=False, by_ip_version=False, list_forwarded=False):
    """
    List all firewall rules

    Keyword arguments:
        raw -- Return the complete YAML dict
        by_ip_version -- List rules by IP version
        list_forwarded -- List forwarded ports with UPnP

    """
    with open(FIREWALL_FILE) as f:
        firewall = yaml.safe_load(f)
    if raw:
        return firewall

    # Retrieve all ports for IPv4 and IPv6
    ports = {}
    for i in ["ipv4", "ipv6"]:
        f = firewall[i]
        # Combine TCP and UDP ports
        ports[i] = sorted(
            set(f["TCP"]) | set(f["UDP"]),
            key=lambda p: int(p.split(":")[0]) if isinstance(p, str) else p,
        )

    if not by_ip_version:
        # Combine IPv4 and IPv6 ports
        ports = sorted(
            set(ports["ipv4"]) | set(ports["ipv6"]),
            key=lambda p: int(p.split(":")[0]) if isinstance(p, str) else p,
        )

    # Format returned dict
    ret = {"opened_ports": ports}
    if list_forwarded:
        # Combine TCP and UDP forwarded ports
        ret["forwarded_ports"] = sorted(
            set(firewall["uPnP"]["TCP"]) | set(firewall["uPnP"]["UDP"]),
            key=lambda p: int(p.split(":")[0]) if isinstance(p, str) else p,
        )
    return ret


def firewall_reload(skip_upnp=False):
    """
    Reload all firewall rules

    Keyword arguments:
        skip_upnp -- Do not refresh port forwarding using UPnP

    """
    from yunohost.hook import hook_callback
    from yunohost.service import _run_service_command

    reloaded = False
    errors = False

    # Check if SSH port is allowed
    ssh_port = _get_ssh_port()
    if ssh_port not in firewall_list()["opened_ports"]:
        firewall_allow("TCP", ssh_port, no_reload=True)

    # Retrieve firewall rules and UPnP status
    firewall = firewall_list(raw=True)
    upnp = firewall_upnp()["enabled"] if not skip_upnp else False

    # IPv4
    try:
        process.check_output("nft -n -a list ruleset")
    except process.CalledProcessError as e:
        logger.debug(
<<<<<<< HEAD
            "nftables/nft seems to be not available, it outputs:\n%s",
            prependlines(e.output.rstrip(), "> "),
=======
            "iptables seems to be not available, it outputs:\n%s",
            e.output.decode().strip(),
>>>>>>> e521fef2
        )
        logger.warning(m18n.n("iptables_unavailable"))
    else:
        rules = [
            "iptables -w -F",
            "iptables -w -X",
            "iptables -w -A INPUT -m state --state RELATED,ESTABLISHED -j ACCEPT",
        ]
        # Iterate over ports and add rule
        for protocol in ["TCP", "UDP"]:
            for port in firewall["ipv4"][protocol]:
                rules.append(
                    "iptables -w -A INPUT -p %s --dport %s -j ACCEPT"
                    % (protocol, process.quote(str(port)))
                )
        rules += [
            "iptables -w -A INPUT -i lo -j ACCEPT",
            "iptables -w -A INPUT -p icmp -j ACCEPT",
            "iptables -w -P INPUT DROP",
        ]
        # Set of nft rules for allowing SSDP discovery
        # See https://github.com/mqus/nft-rules/blob/master/files/SSDP_client.md
        rules += [
            "nft add set filter ssdp_out {type inet_service \\; timeout 5s \\;}",
            "nft add rule filter OUTPUT ip daddr 239.255.255.250 udp dport 1900 set add udp sport @ssdp_out",
            "nft add rule filter INPUT udp dport @ssdp_out accept",
        ]
        # Execute each rule
        if process.run_commands(rules, callback=_on_rule_command_error):
            errors = True
        reloaded = True

    # IPv6
    try:
        process.check_output("nft -n -a list ruleset")
    except process.CalledProcessError as e:
        logger.debug(
<<<<<<< HEAD
            "ip6tables/nft seems to be not available, it outputs:\n%s",
            prependlines(e.output.rstrip(), "> "),
=======
            "ip6tables seems to be not available, it outputs:\n%s",
            e.output.decode().strip(),
>>>>>>> e521fef2
        )
        logger.warning(m18n.n("ip6tables_unavailable"))
    else:
        rules = [
            "ip6tables -w -F",
            "ip6tables -w -X",
            "ip6tables -w -A INPUT -m state --state RELATED,ESTABLISHED -j ACCEPT",
        ]
        # Iterate over ports and add rule
        for protocol in ["TCP", "UDP"]:
            for port in firewall["ipv6"][protocol]:
                rules.append(
                    "ip6tables -w -A INPUT -p %s --dport %s -j ACCEPT"
                    % (protocol, process.quote(str(port)))
                )
        rules += [
            "ip6tables -w -A INPUT -i lo -j ACCEPT",
            "ip6tables -w -A INPUT -p icmpv6 -j ACCEPT",
            "ip6tables -w -P INPUT DROP",
        ]
        rules += [
            "nft add set ip6 filter ssdp_out {type inet_service \\; timeout 5s \\;}",
            "nft add rule ip6 filter OUTPUT ip6 daddr {FF02::C, FF05::C, FF08::C, FF0E::C} udp dport 1900 set add udp sport @ssdp_out",
            "nft add rule ip6 filter INPUT udp dport @ssdp_out accept",
        ]
        # Execute each rule
        if process.run_commands(rules, callback=_on_rule_command_error):
            errors = True
        reloaded = True

    if not reloaded:
        raise YunohostError("firewall_reload_failed")

    hook_callback(
        "post_iptable_rules", args=[upnp, os.path.exists("/proc/net/if_inet6")]
    )

    if upnp:
        # Refresh port forwarding with UPnP
        firewall_upnp(no_refresh=False)

    _run_service_command("reload", "fail2ban")

    if errors:
        logger.warning(m18n.n("firewall_rules_cmd_failed"))
    else:
        logger.success(m18n.n("firewall_reloaded"))
    return firewall_list()


def firewall_upnp(action="status", no_refresh=False):
    """
    Manage port forwarding using UPnP

    Note: 'reload' action is deprecated and will be removed in the near
    future. You should use 'status' instead - which retrieve UPnP status
    and automatically refresh port forwarding if 'no_refresh' is False.

    Keyword argument:
        action -- Action to perform
        no_refresh -- Do not refresh port forwarding

    """
    firewall = firewall_list(raw=True)

    if action == "status":
        enabled = firewall["uPnP"]["enabled"]
    elif action == "enable":
        # Add cron job
        with open(UPNP_CRON_JOB, "w+") as f:
            f.write(
                "*/12 * * * * root "
                "/usr/bin/yunohost firewall upnp status >>/dev/null\n"
            )
        enabled = True
    elif action == "disable":
        try:
            # Remove cron job
            os.remove(UPNP_CRON_JOB)
        except Exception:
            pass
        enabled = False
    else:
        raise YunohostValidationError("action_invalid", action=action)

    # Refresh port mapping
    refresh_success = True
    if not no_refresh:
        upnpc = miniupnpc.UPnP()
        upnpc.discoverdelay = 3000
        # Discover UPnP device(s)
        logger.debug("discovering UPnP devices...")
        nb_dev = upnpc.discover()
        logger.debug("found %d UPnP device(s)", int(nb_dev))

        if nb_dev < 1:
            logger.error(m18n.n("upnp_dev_not_found"))
            refresh_success = False
        else:
            try:
                # Select UPnP device
                upnpc.selectigd()
            except Exception:
                logger.debug("unable to select UPnP device", exc_info=1)
                refresh_success = False
            else:
                # Iterate over ports
                for protocol in ["TCP", "UDP"]:
                    if protocol + "_TO_CLOSE" in firewall["uPnP"]:
                        for port in firewall["uPnP"][protocol + "_TO_CLOSE"]:

                            if not isinstance(port, int):
                                # FIXME : how should we handle port ranges ?
                                logger.warning("Can't use UPnP to close '%s'" % port)
                                continue

                            # Clean the mapping of this port
                            if upnpc.getspecificportmapping(port, protocol):
                                try:
                                    upnpc.deleteportmapping(port, protocol)
                                except Exception:
                                    pass
                        del firewall["uPnP"][protocol + "_TO_CLOSE"]

                    for port in firewall["uPnP"][protocol]:

                        if not isinstance(port, int):
                            # FIXME : how should we handle port ranges ?
                            logger.warning("Can't use UPnP to open '%s'" % port)
                            continue

                        # Clean the mapping of this port
                        if upnpc.getspecificportmapping(port, protocol):
                            try:
                                upnpc.deleteportmapping(port, protocol)
                            except Exception:
                                pass
                        if not enabled:
                            continue
                        try:
                            # Add new port mapping
                            upnpc.addportmapping(
                                port,
                                protocol,
                                upnpc.lanaddr,
                                port,
                                "yunohost firewall: port %d" % port,
                                "",
                            )
                        except Exception:
                            logger.debug(
                                "unable to add port %d using UPnP", port, exc_info=1
                            )
                            refresh_success = False
                if refresh_success:
                    logger.debug("UPnP port refresh successful")
                    if action == "enable":
                        logger.success(m18n.n("upnp_enabled"))
                    elif action == "disable":
                        logger.success(m18n.n("upnp_disabled"))

    # Save state always (note that refreshing can change the "TO_CLOSE" states)
    firewall["uPnP"]["enabled"] = enabled
    _update_firewall_file(firewall)
    return {"enabled": enabled}


def firewall_stop():
    """
    Stop iptables and ip6tables


    """

    if os.system("iptables -w -P INPUT ACCEPT") != 0:
        raise YunohostError("iptables_unavailable")

    os.system("iptables -w -F")
    os.system("iptables -w -X")

    if os.path.exists("/proc/net/if_inet6"):
        os.system("ip6tables -P INPUT ACCEPT")
        os.system("ip6tables -F")
        os.system("ip6tables -X")


def _get_ssh_port(default=22):
    """Return the SSH port to use

    Retrieve the SSH port from the sshd_config file or used the default
    one if it's not defined.
    """
    from moulinette.utils.text import searchf

    try:
        m = searchf(r"^Port[ \t]+([0-9]+)$", "/etc/ssh/sshd_config", count=-1)
        if m:
            return int(m)
    except Exception:
        pass
    return default


def _update_firewall_file(rules):
    """Make a backup and write new rules to firewall file"""
    os.system("cp {0} {0}.old".format(FIREWALL_FILE))
    with open(FIREWALL_FILE, "w") as f:
        yaml.safe_dump(rules, f, default_flow_style=False)


def _on_rule_command_error(returncode, cmd, output):
    """Callback for rules commands error"""
    # Log error and continue commands execution
    logger.debug(
        '"%s" returned non-zero exit status %d:\n%s',
        cmd,
        returncode,
        output.decode().strip(),
    )
    return True<|MERGE_RESOLUTION|>--- conflicted
+++ resolved
@@ -237,13 +237,8 @@
         process.check_output("nft -n -a list ruleset")
     except process.CalledProcessError as e:
         logger.debug(
-<<<<<<< HEAD
             "nftables/nft seems to be not available, it outputs:\n%s",
-            prependlines(e.output.rstrip(), "> "),
-=======
-            "iptables seems to be not available, it outputs:\n%s",
             e.output.decode().strip(),
->>>>>>> e521fef2
         )
         logger.warning(m18n.n("iptables_unavailable"))
     else:
@@ -281,13 +276,8 @@
         process.check_output("nft -n -a list ruleset")
     except process.CalledProcessError as e:
         logger.debug(
-<<<<<<< HEAD
             "ip6tables/nft seems to be not available, it outputs:\n%s",
-            prependlines(e.output.rstrip(), "> "),
-=======
-            "ip6tables seems to be not available, it outputs:\n%s",
             e.output.decode().strip(),
->>>>>>> e521fef2
         )
         logger.warning(m18n.n("ip6tables_unavailable"))
     else:
