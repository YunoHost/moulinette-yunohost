--- conflicted
+++ resolved
@@ -62,25 +62,17 @@
     # ==============================================================================
     # Be sure the source path is not empty
     [[ -e "${SRC_PATH}" ]] || {
-<<<<<<< HEAD
-        echo "Source path '${SRC_PATH}' does not exist" >&2
-
         if [ "$NOT_MANDATORY" == "0" ]
         then
-                return 1
+                # This is a temporary fix for fail2ban config files missing after the migration to stretch.
+                if echo "${SRC_PATH}" | grep --quiet "/etc/fail2ban"
+                then
+                        touch "${SRC_PATH}"
+                        echo "The missing file will be replaced by a dummy one for the backup !!!" >&2
+                else
+                        return 1
         else
                 return 0
-=======
-        echo "!!! Source path '${SRC_PATH}' does not exist !!!" >&2
-	
-        # This is a temporary fix for fail2ban config files missing after the migration to stretch.
-        if echo "${SRC_PATH}" | grep --quiet "/etc/fail2ban"
-        then
-		touch "${SRC_PATH}"
-		echo "The missing file will be replaced by a dummy one for the backup !!!" >&2
-        else
-                return 1
->>>>>>> 640bc494
         fi
     }
 
