##########################################################################
# Category/actions/arguments file
#
#
# Except for general_arguments, this file contains 3 levels
# as in this sample command line:
#
#     yunohost   monitor    info    --cpu --ram
#        ^          ^         ^          ^
#     (script) | category | action | parameters
#
#
# Above example will lead to the function 'monitor_info(args)'
# in the file 'yunohost_monitor.py' with 'cpu' and 'ram'
# stored in an 'args' dictionnary.
#
# Usage:
#    You can add a category at the first level, action at the second one,
#    and arguments at the third one.
#    If a connexion is needed for the action, don't forget to add it to
#    the action parameters (ldap, repo, dns or firewall).
#
# Documentation:
#     You can see all arguments settings at the argparse documentation:
#     http://docs.python.org/dev/library/argparse.html
#     #argparse.ArgumentParser.add_argument
#
#     Don't forget to turn argument yaml style (setting: value)
#
##########################################################################
#
# TODO/Development notes:
# - Consider merging `metavar`, `pattern` and `autocomplete`?

#############################
#     Global parameters     #
#############################
_global:
    name: yunohost.admin
    authentication:
        api: ldap_admin
        cli: null
    arguments:
        -h:
            full: --help
            help: Show this help message and exit
        -v:
            full: --version
            help: Display YunoHost packages versions
            action: callback
            callback:
                method: yunohost.utils.packages.ynh_packages_version
                return: true
        --no-cache:
            help: Don't use action map cache
        --output-as:
            help: Output result in another format
            choices:
               - json
               - plain
               - none
        --debug:
            help: Log and print debug messages
        --quiet:
            help: Don't produce any output
        --timeout:
            help: Number of seconds before this command will timeout because it can't acquire the lock (meaning that another command is currently running), by default there is no timeout and the command will wait until it can get the lock
            type: int
        --admin-password:
            help: The admin password to authenticate
            type: string



#############################
#           User            #
#############################
user:
    category_help: Manage users and groups
    actions:

        ### user_list()
        list:
            action_help: List users
            api: GET /users
            arguments:
               --fields:
                    help: fields to fetch (username, fullname, mail, mail-alias, mail-forward, mailbox-quota, groups, shell, home-path)
                    nargs: "+"
                    choices:
                        - uid
                        - cn
                        - mail
                        - maildrop
                        - loginShell
                        - homeDirectory
                        - mailuserquota

        ### user_create()
        create:
            action_help: Create user
            api: POST /users
            arguments:
                username:
                    help: The unique username to create
                    extra:
                        pattern: &pattern_username
                            - !!str ^[a-z0-9_]+$
                            - "pattern_username"
                -f:
                    full: --firstname
                    extra:
                        ask: ask_firstname
                        required: True
                        pattern: &pattern_firstname
                            - !!str ^([^\W\d_]{1,30}[ ,.'-]{0,3})+$
                            - "pattern_firstname"
                -l:
                    full: --lastname
                    extra:
                        ask: ask_lastname
                        required: True
                        pattern: &pattern_lastname
                            - !!str ^([^\W\d_]{1,30}[ ,.'-]{0,3})+$
                            - "pattern_lastname"
                -m:
                    full: --mail
                    help: (Deprecated, see --domain) Main unique email address
                -p:
                    full: --password
                    help: User password
                    extra:
                        password: ask_password
                        required: True
                        pattern: &pattern_password
                            - !!str ^.{3,}$
                            - "pattern_password"
                        comment: good_practices_about_user_password
                -d:
                    full: --domain
                    help: Domain for the email address and xmpp account
                    extra:
                        pattern: &pattern_domain
                            - !!str ^([^\W_A-Z]+([-]*[^\W_A-Z]+)*\.)+((xn--)?[^\W_]{2,})$
                            - "pattern_domain"
                -q:
                    full: --mailbox-quota
                    help: Mailbox size quota
                    default: "0"
                    metavar: "{SIZE|0}"
                    extra:
                        pattern: &pattern_mailbox_quota
                            - !!str ^(\d+[bkMGT])|0$
                            - "pattern_mailbox_quota"

        ### user_delete()
        delete:
            action_help: Delete user
            api: DELETE /users/<username>
            arguments:
                username:
                    help: Username to delete
                    extra:
                        pattern: *pattern_username
                        autocomplete: &username
                            name: user
                            ynh_selector: user list
                            jq_selector: '.users|keys[]'
                --purge:
                    help: Purge user's home and mail directories
                    action: store_true

        ### user_update()
        update:
            action_help: Update user informations
            api: PUT /users/<username>
            arguments:
                username:
                    help: Username to update
                    extra:
                        autocomplete: *username
                -f:
                    full: --firstname
                    extra:
                        pattern: *pattern_firstname
                -l:
                    full: --lastname
                    extra:
                        pattern: *pattern_lastname
                -m:
                    full: --mail
                    extra:
                        pattern: &pattern_email
                            - !!str ^[\w.-]+@([^\W_A-Z]+([-]*[^\W_A-Z]+)*\.)+((xn--)?[^\W_]{2,})$
                            - "pattern_email"
                -p:
                    full: --change-password
                    help: New password to set
                    metavar: PASSWORD
                    nargs: "?"
                    const: 0
                    extra:
                        pattern: *pattern_password
                        comment: good_practices_about_user_password
                --add-mailforward:
                    help: Mailforward addresses to add
                    nargs: "*"
                    metavar: MAIL
                    extra:
                        pattern: &pattern_email_forward
                            - !!str ^[\w\+.-]+@([^\W_A-Z]+([-]*[^\W_A-Z]+)*\.)+((xn--)?[^\W_]{2,})$
                            - "pattern_email_forward"
                --remove-mailforward:
                    help: Mailforward addresses to remove
                    nargs: "*"
                    metavar: MAIL
                --add-mailalias:
                    help: Mail aliases to add
                    nargs: "*"
                    metavar: MAIL
                    extra:
                        pattern: *pattern_email
                --remove-mailalias:
                    help: Mail aliases to remove
                    nargs: "*"
                    metavar: MAIL
                -q:
                    full: --mailbox-quota
                    help: Mailbox size quota
                    metavar: "{SIZE|0}"
                    extra:
                        pattern: *pattern_mailbox_quota

        ### user_info()
        info:
            action_help: Get user information
            api: GET /users/<username>
            arguments:
                username:
                    help: Username or email to get information
<<<<<<< HEAD
                    # TODO: add emails
                    extra:
                        autocomplete: *username
=======
        
        ### user_export()
        export:
            action_help: Export users into CSV
            api: GET /users/export
        
        ### user_import()
        import:
            action_help: Import several users from CSV
            api: POST /users/import
            arguments:
                csvfile:
                    help: "CSV file with columns username, firstname, lastname, password, mail, mailbox-quota, mail-alias, mail-forward, groups (separated by coma)"
                    type: open
                -u:
                    full: --update
                    help: Update all existing users contained in the CSV file (by default existing users are ignored)
                    action: store_true
                -d:
                    full: --delete
                    help: Delete all existing users that are not contained in the CSV file (by default existing users are kept)
                    action: store_true
>>>>>>> 4162557a

    subcategories:
        group:
            subcategory_help: Manage user groups
            actions:
                ### user_group_list()
                list:
                    action_help: List existing groups
                    api: GET /users/groups
                    arguments:
                        -s:
                            full: --short
                            help: List only the names of groups
                            action: store_true
                        -f:
                            full: --full
                            help: Display all informations known about each groups
                            action: store_true
                        -p:
                            full: --include-primary-groups
                            help: Also display primary groups (each user has an eponym group that only contains itself)
                            action: store_true
                            default: false

                ### user_group_create()
                create:
                    action_help: Create group
                    api: POST /users/groups
                    arguments:
                        groupname:
                            help: Name of the group to be created
                            extra:
                                pattern: &pattern_groupname
                                    - !!str ^[a-z0-9_]+$
                                    - "pattern_groupname"

                ### user_group_delete()
                delete:
                    action_help: Delete group
                    api: DELETE /users/groups/<groupname>
                    arguments:
                        groupname:
                            help: Name of the group to be deleted
                            extra:
                                pattern: *pattern_groupname
                                autocomplete: &group
                                    name: group
                                    ynh_selector: user group list --short
                                    jq_selector: '.groups[]'

                ### user_group_info()
                info:
                    action_help: Get information about a specific group
                    api: GET /users/groups/<groupname>
                    arguments:
                        groupname:
                            help: Name of the group to fetch info about
                            extra:
                                pattern: *pattern_username

                ### user_group_add()
                add:
                    action_help: Add users to group
                    api: PUT /users/groups/<groupname>/add/<usernames>
                    arguments:
                        groupname:
                            help: Name of the group to add user(s) to
                            extra:
                                autocomplete: *group
                                pattern: *pattern_groupname
                        usernames:
                            help: User(s) to add in the group
                            nargs: "*"
                            metavar: USERNAME
                            extra:
                                autocomplete: *username
                                pattern: *pattern_username
<<<<<<< HEAD
                        -r:
                            full: --remove
                            help: User(s) to remove in the group
                            nargs: "*"
                            metavar: USERNAME
                            extra:
                                autocomplete: *username
                                pattern: *pattern_username
=======
>>>>>>> 4162557a

                ### user_group_remove()
                remove:
                    action_help: Remove users from group
                    api: PUT /users/groups/<groupname>/remove/<usernames>
                    arguments:
                        groupname:
                            help: Name of the group to remove user(s) from
                            extra:
                                pattern: *pattern_groupname
                        usernames:
                            help: User(s) to remove from the group
                            nargs: "*"
                            metavar: USERNAME
                            extra:
                                autocomplete: *group
                                pattern: *pattern_username

        permission:
            subcategory_help: Manage permissions
            actions:

                ### user_permission_list()
                list:
                    action_help: List permissions and corresponding accesses
                    api: GET /users/permissions
                    arguments:
                        apps:
                            help: Apps to list permission for (all by default)
                            nargs: "*"
                        -s:
                            full: --short
                            help: Only list permission names
                            action: store_true
                        -f:
                            full: --full
                            help: Display all info known about each permission, including the full user list of each group it is granted to.
                            action: store_true

                ### user_permission_info()
                info:
                    action_help: Get information about a specific permission
                    api: GET /users/permissions/<permission>
                    arguments:
                        permission:
<<<<<<< HEAD
                            help: Name of the permission to fetch info about
                            extra:
                                autocomplete: &permission
                                    ynh_selector: user permission list --short
                                    jq_selector: '.permissions[]'
=======
                            help: Name of the permission to fetch info about (use "yunohost user permission list" and "yunohost user permission -f" to see all the current permissions)
>>>>>>> 4162557a

                ### user_permission_update()
                update:
                    action_help: Manage group or user permissions
                    api: PUT /users/permissions/<permission>
                    arguments:
                        permission:
<<<<<<< HEAD
                            help: Permission to manage (e.g. mail or nextcloud or wordpress.editors)
                            extra:
                                autocomplete: *permission
                        -a:
                            full: --add
=======
                            help: Permission to manage (e.g. mail or nextcloud or wordpress.editors) (use "yunohost user permission list" and "yunohost user permission -f" to see all the current permissions)
                        -l:
                            full: --label
                            help: Label for this permission. This label will be shown on the SSO and in the admin
                        -s:
                            full: --show_tile
                            help: Define if a tile will be shown in the SSO
                            choices:
                                - 'True'
                                - 'False'

                ## user_permission_add()
                add:
                    action_help: Grant permission to group or user
                    api: PUT /users/permissions/<permission>/add/<names>
                    arguments:
                        permission:
                            help: Permission to manage (e.g. mail or nextcloud or wordpress.editors) (use "yunohost user permission list" and "yunohost user permission -f" to see all the current permissions)
                        names:
>>>>>>> 4162557a
                            help: Group or usernames to grant this permission to
                            nargs: "*"
                            metavar: GROUP_OR_USER
                            extra:
                                pattern: *pattern_username
<<<<<<< HEAD
                                autocomplete: &group_or_user
                                    aggregate:
                                        - *username
                                        - *group
                        -r:
                            full: --remove
                            help: Group or usernames revoke this permission from
=======

                ## user_permission_remove()
                remove:
                    action_help: Revoke permission to group or user
                    api: PUT /users/permissions/<permission>/remove/<names>
                    arguments:
                        permission:
                            help: Permission to manage (e.g. mail or nextcloud or wordpress.editors) (use "yunohost user permission list" and "yunohost user permission -f" to see all the current permissions)
                        names:
                            help: Group or usernames to revoke this permission to
>>>>>>> 4162557a
                            nargs: "*"
                            metavar: GROUP_OR_USER
                            extra:
                                pattern: *pattern_username
                                autocomplete: *group_or_user

                ## user_permission_reset()
                reset:
                    action_help: Reset allowed groups to the default (all_users) for a given permission
                    api: DELETE /users/permissions/<permission>
                    arguments:
                        permission:
<<<<<<< HEAD
                            help: Permission to manage (e.g. mail or nextcloud or wordpress.editors)
                            extra:
                                autocomplete: *permission
=======
                            help: Permission to manage (e.g. mail or nextcloud or wordpress.editors) (use "yunohost user permission list" and "yunohost user permission -f" to see all the current permissions)
>>>>>>> 4162557a

        ssh:
            subcategory_help: Manage ssh access
            actions:
<<<<<<< HEAD
                ### user_ssh_enable()
                allow:
                    action_help: Allow the user to uses ssh
                    api: POST /users/ssh/enable
                    arguments:
                        username:
                            help: Username of the user
                            extra:
                                autocomplete: *username
                                pattern: *pattern_username

                ### user_ssh_disable()
                disallow:
                    action_help: Disallow the user to uses ssh
                    api: POST /users/ssh/disable
                    arguments:
                        username:
                            help: Username of the user
                            extra:
                                autocomplete: *username
                                pattern: *pattern_username
=======
>>>>>>> 4162557a

                ### user_ssh_keys_list()
                list-keys:
                    action_help: Show user's authorized ssh keys
                    api: GET /users/ssh/keys
                    arguments:
                        username:
                            help: Username of the user
                            extra:
                                autocomplete: *username
                                pattern: *pattern_username

                ### user_ssh_keys_add()
                add-key:
                    action_help: Add a new authorized ssh key for this user
                    api: POST /users/ssh/key
                    arguments:
                        username:
                            help: Username of the user
                            extra:
                                autocomplete: *username
                                pattern: *pattern_username
                        key:
                            help: The key to be added
                        -c:
                            full: --comment
                            help: Optional comment about the key

                ### user_ssh_keys_remove()
                remove-key:
                    action_help: Remove an authorized ssh key for this user
                    api: DELETE /users/ssh/key
                    arguments:
                        username:
                            help: Username of the user
                            extra:
                                autocomplete: *username
                                pattern: *pattern_username
                        key:
                            help: The key to be removed

#############################
#          Domain           #
#############################
domain:
    category_help: Manage domains
    actions:

        ### domain_list()
        list:
            action_help: List domains
            api: GET /domains
            arguments:
                --exclude-subdomains:
                    help: Filter out domains that are obviously subdomains of other declared domains
                    action: store_true

        ### domain_add()
        add:
            action_help: Create a custom domain
            api: POST /domains
            arguments:
                domain:
                    help: Domain name to add
                    extra:
                        pattern: *pattern_domain
                -d:
                    full: --dyndns
                    help: Subscribe to the DynDNS service
                    action: store_true

        ### domain_remove()
        remove:
            action_help: Delete domains
            api: DELETE /domains/<domain>
            arguments:
                domain:
                    help: Domain to delete
                    extra:
                        autocomplete: &domains_list
                            ynh_selector: domain list
                            jq_selector: '.domains[]'
                            use_cache: true
                    extra:
                        pattern: *pattern_domain
                -r:
                    full: --remove-apps
                    help: Remove apps installed on the domain
                    action: store_true
                -f:
                    full: --force
                    help: Do not ask confirmation to remove apps
                    action: store_true


        ### domain_dns_conf()
        dns-conf:
            deprecated: true
            action_help: Generate sample DNS configuration for a domain
            arguments:
                domain:
                    help: Target domain
<<<<<<< HEAD
                    extra:
                        autocomplete: *domains_list
                -t:
                    full: --ttl
                    help: Time To Live (TTL) in second before DNS servers update. Default is 3600 seconds (i.e. 1 hour).
=======
>>>>>>> 4162557a
                    extra:
                        pattern: *pattern_domain
        
        ### domain_maindomain()
        main-domain:
            action_help: Check the current main domain, or change it
            deprecated_alias:
                - maindomain
            api:
                - GET /domains/main
                - PUT /domains/<new_main_domain>/main
            arguments:
                -n:
                    full: --new-main-domain
                    help: Change the current main domain
                    extra:
                        autocomplete: *domains_list
                        pattern: *pattern_domain

        ### certificate_status()
        cert-status:
            deprecated: true
            action_help: List status of current certificates (all by default).
            arguments:
                domain_list:
                    help: Domains to check
                    nargs: "*"
                    extra:
                        autocomplete: *domains_list
                --full:
                    help: Show more details
                    action: store_true

        ### certificate_install()
        cert-install:
            deprecated: true
            action_help: Install Let's Encrypt certificates for given domains (all by default).
            arguments:
                domain_list:
                    help: Domains for which to install the certificates
                    nargs: "*"
                    extra:
                        autocomplete: *domains_list
                --force:
                    help: Install even if current certificate is not self-signed
                    action: store_true
                --no-checks:
                    help: Does not perform any check that your domain seems correctly configured (DNS, reachability) before attempting to install. (Not recommended)
                    action: store_true
                --self-signed:
                    help: Install self-signed certificate instead of Let's Encrypt
                    action: store_true
                --staging:
                    help: Use the fake/staging Let's Encrypt certification authority. The new certificate won't actually be enabled - it is only intended to test the main steps of the procedure.
                    action: store_true

        ### certificate_renew()
        cert-renew:
            deprecated: true
            action_help: Renew the Let's Encrypt certificates for given domains (all by default).
            arguments:
                domain_list:
                    help: Domains for which to renew the certificates
                    nargs: "*"
                    extra:
                        autocomplete: *domains_list
                --force:
                    help: Ignore the validity threshold (30 days)
                    action: store_true
                --email:
                    help: Send an email to root with logs if some renewing fails
                    action: store_true
                --no-checks:
                    help: Does not perform any check that your domain seems correctly configured (DNS, reachability) before attempting to renew. (Not recommended)
                    action: store_true
                --staging:
                    help: Use the fake/staging Let's Encrypt certification authority. The new certificate won't actually be enabled - it is only intended to test the main steps of the procedure.
                    action: store_true

        ### domain_url_available()
        url-available:
            action_help: Check availability of a web path
            api: GET /domain/<domain>/urlavailable
            arguments:
                domain:
                    help: The domain for the web path (e.g. your.domain.tld)
                    extra:
                        autocomplete: *domains_list
                        pattern: *pattern_domain
                path:
                    help: The path to check (e.g. /coffee)

    subcategories:

        config:
            subcategory_help: Domain settings
            actions:

                ### domain_config_get()
                get:
                    action_help: Display a domain configuration
                    api: GET /domains/<domain>/config
                    arguments:
                      domain:
                          help: Domain name
                      key:
                          help: A specific panel, section or a question identifier
                          nargs: '?'
                      -f:
                          full: --full
                          help: Display all details (meant to be used by the API)
                          action: store_true
                      -e:
                          full: --export
                          help: Only export key/values, meant to be reimported using "config set --args-file"
                          action: store_true

                ### domain_config_set()
                set:
                    action_help: Apply a new configuration
                    api: PUT /domains/<domain>/config
                    arguments:
                      domain:
                          help: Domain name
                      key:
                          help: The question or form key 
                          nargs: '?'
                      -v:
                          full: --value
                          help: new value
                      -a:
                          full: --args
                          help: Serialized arguments for new configuration (i.e. "mail_in=0&mail_out=0")

        dns:
            subcategory_help: Manage domains DNS
            actions:
                ### domain_dns_conf()
                suggest:
                    action_help: Generate sample DNS configuration for a domain
                    api: 
                      - GET /domains/<domain>/dns
                      - GET /domains/<domain>/dns/suggest
                    arguments:
                        domain:
                            help: Target domain
                            extra:
                                pattern: *pattern_domain
                
                ### domain_dns_push()
                push:
                    action_help: Push DNS records to registrar
                    api: POST /domains/<domain>/dns/push
                    arguments:
                        domain:
                            help: Domain name to push DNS conf for
                            extra:
                                pattern: *pattern_domain
                        -d:
                            full: --dry-run
                            help: Only display what's to be pushed
                            action: store_true
                        --force:
                            help: Also update/remove records which were not originally set by Yunohost, or which have been manually modified
                            action: store_true
                        --purge:
                            help: Delete all records
                            action: store_true

        cert:
            subcategory_help: Manage domain certificates
            actions:
                ### certificate_status()
                status:
                    action_help: List status of current certificates (all by default).
                    api: GET /domains/<domain_list>/cert
                    arguments:
                        domain_list:
                            help: Domains to check
                            nargs: "*"
                        --full:
                            help: Show more details
                            action: store_true

                ### certificate_install()
                install:
                    action_help: Install Let's Encrypt certificates for given domains (all by default).
                    api: PUT /domains/<domain_list>/cert
                    arguments:
                        domain_list:
                            help: Domains for which to install the certificates
                            nargs: "*"
                        --force:
                            help: Install even if current certificate is not self-signed
                            action: store_true
                        --no-checks:
                            help: Does not perform any check that your domain seems correctly configured (DNS, reachability) before attempting to install. (Not recommended)
                            action: store_true
                        --self-signed:
                            help: Install self-signed certificate instead of Let's Encrypt
                            action: store_true
                        --staging:
                            help: Use the fake/staging Let's Encrypt certification authority. The new certificate won't actually be enabled - it is only intended to test the main steps of the procedure.
                            action: store_true

                ### certificate_renew()
                renew:
                    action_help: Renew the Let's Encrypt certificates for given domains (all by default).
                    api: PUT /domains/<domain_list>/cert/renew
                    arguments:
                        domain_list:
                            help: Domains for which to renew the certificates
                            nargs: "*"
                        --force:
                            help: Ignore the validity threshold (30 days)
                            action: store_true
                        --email:
                            help: Send an email to root with logs if some renewing fails
                            action: store_true
                        --no-checks:
                            help: Does not perform any check that your domain seems correctly configured (DNS, reachability) before attempting to renew. (Not recommended)
                            action: store_true
                        --staging:
                            help: Use the fake/staging Let's Encrypt certification authority. The new certificate won't actually be enabled - it is only intended to test the main steps of the procedure.
                            action: store_true


#############################
#            App            #
#############################
app:
    category_help: Manage apps
    actions:

        catalog:
            action_help: Show the catalog of installable application
            api: GET /apps/catalog
            arguments:
                -f:
                    full: --full
                    help: Display all details, including the app manifest and various other infos
                    action: store_true
                -c:
                    full: --with-categories
                    help: Also return a list of app categories
                    action: store_true

        ### app_search()
        search:
            action_help: Search installable apps
            arguments:
                string:
                    help: Return matching app name or description with "string"

        ### app_manifest()
        manifest:
            action_help: Return the manifest of a given app from the catalog, or from a remote git repo
            api: GET /apps/manifest
            arguments:
                app:
                    help: Name, local path or git URL of the app to fetch the manifest of

        fetchlist:
            deprecated: true

        ### app_list()
        list:
            action_help: List installed apps
            api: GET /apps
            arguments:
                -f:
                    full: --full
                    help: Display all details, including the app manifest and various other infos
                    action: store_true
                -i:
                    full: --installed
                    help: Dummy argument, does nothing anymore (still there only for backward compatibility)
                    action: store_true
                # ZSH TODO: should not be mandatory
                filter:
                    nargs: '?'

        ### app_info()
        info:
            action_help: Show infos about a specific installed app
            api: GET /apps/<app>
            arguments:
                app:
                    help: Specific app ID
                    extra:
                        autocomplete: &app_list
                            ynh_selector: app list
                            jq_selector: '.apps[].id'
                            use_cache: true
                -f:
                    full: --full
                    help: Display all details, including the app manifest and various other infos
                    action: store_true

        ### app_map()
        map:
            action_help: Show the mapping between urls and apps
            api: GET /apps/map
            arguments:
                -a:
                    full: --app
                    help: Specific app to map
                    extra:
                        autocomplete: *app_list
                -r:
                    full: --raw
                    help: Return complete dict
                    action: store_true
                -u:
                    full: --user
                    help: Allowed app map for a user
                    extra:
                        autocomplete: *username
                        pattern: *pattern_username

        ### app_install()
        install:
            action_help: Install apps
            api: POST /apps
            arguments:
                app:
                    help: Name, local path or git URL of the app to install
                    extra:
                        autocomplete: &app_catalog
                            ynh_selector: app catalog
                            jq_selector: '.apps|keys[]'
                            use_cache: true
                -l:
                    full: --label
                    help: Custom name for the app
                    type: string
                -a:
                    full: --args
                    help: Serialized arguments for app script (i.e. "domain=domain.tld&path=/path")
                    type: string
                -n:
                    full: --no-remove-on-failure
                    help: Debug option to avoid removing the app on a failed installation
                    action: store_true
                -f:
                    full: --force
                    help: Do not ask confirmation if the app is not safe to use (low quality, experimental or 3rd party)
                    action: store_true

        ### app_remove()
        remove:
            action_help: Remove app
            api: DELETE /apps/<app>
            arguments:
                app:
<<<<<<< HEAD
                    help: App(s) to delete
                    extra:
                        autocomplete: *app_list
=======
                    help: App to remove
                -p:
                    full: --purge
                    help: Also remove all application data
                    action: store_true
>>>>>>> 4162557a

        ### app_upgrade()
        upgrade:
            action_help: Upgrade app
            api: PUT /apps/<app>/upgrade
            arguments:
                app:
                    help: App(s) to upgrade (default all)
                    nargs: "*"
                    extra:
                        autocomplete: *app_list
                -u:
                    full: --url
                    help: Git url to fetch for upgrade
                    type: string
                -f:
                    full: --file
                    help: Folder or tarball for upgrade
<<<<<<< HEAD
                    extra:
                        autocomplete:
                            zsh_completion: _files
=======
                -F:
                    full: --force
                    help: Force the update, even though the app is up to date
                    action: store_true
                -b:
                    full: --no-safety-backup
                    help: Disable the safety backup during upgrade
                    action: store_true
>>>>>>> 4162557a

        ### app_change_url()
        change-url:
            action_help: Change app's URL
            api: PUT /apps/<app>/changeurl
            arguments:
                app:
                    help: Target app instance name
                    extra:
                        autocomplete: *app_list
                -d:
                    full: --domain
                    help: New app domain on which the application will be moved
                    extra:
                        ask: ask_new_domain
                        pattern: *pattern_domain
                        required: True
                        autocomplete: *domains_list
                -p:
                    full: --path
                    help: New path at which the application will be moved
                    extra:
                        ask: ask_new_path
                        required: True

        ### app_setting()
        setting:
            action_help: Set or get an app setting value
            api: GET /apps/<app>/settings
            arguments:
                app:
                    help: App ID
                    extra:
                        autocomplete: *app_list
                key:
                    help: Key to get/set
                    extra:
                        autocomplete: &app_settings
                            shell_call: grep -Po '^\w+(?=:)' /etc/yunohost/apps/${words[2]}/settings.yml
                -v:
                    full: --value
                    help: Value to set
                    type: string
                -d:
                    full: --delete
                    help: Delete the key
                    action: store_true


        ### app_register_url()
        register-url:
            action_help: Book/register a web path for a given app
            arguments:
                app:
                    help: App which will use the web path
                    extra:
                        autocomplete: *app_list
                domain:
                    help: The domain on which the app should be registered (e.g. your.domain.tld)
                    extra:
                        autocomplete: *domains_list
                path:
                    help: The path to be registered (e.g. /coffee)
                    type: string


        ### app_makedefault()
        makedefault:
            action_help: Redirect domain root to an app
            api: PUT /apps/<app>/default
            arguments:
                app:
                    help: App name to put on domain root
                    extra:
                        autocomplete: *app_list
                -d:
                    full: --domain
                    help: Specific domain to put app on (the app domain by default)
                    extra:
                        autocomplete: *domains_list

        ### app_ssowatconf()
        ssowatconf:
            action_help: Regenerate SSOwat configuration file

        ### app_change_label()
        change-label:
            action_help: Change app label
            api: PUT /apps/<app>/label
            arguments:
                app:
                    help: App ID
                    extra:
                        autocomplete: *app_list
                new_label:
                    help: New app label
                    type: string

        ### app_addaccess() TODO: Write help
        addaccess:
            action_help: Grant access right to users (everyone by default)
            deprecated: true
            arguments:
                apps:
                    nargs: "+"
                    extra:
                        autocomplete: *app_list
                -u:
                    full: --users
                    nargs: "*"
                    extra:
                        autocomplete: *username

        ### app_removeaccess() TODO: Write help
        removeaccess:
            action_help: Revoke access right to users (everyone by default)
            deprecated: true
            arguments:
                apps:
                    nargs: "+"
                    extra:
                        autocomplete: *app_list
                -u:
                    full: --users
                    nargs: "*"
                    extra:
                        autocomplete: *username

        ### app_clearaccess()
        clearaccess:
            action_help: Reset access rights for the app
            deprecated: true
            arguments:
                apps:
                    nargs: "+"
                    extra:
                        autocomplete: *app_list

    subcategories:

      action:
          subcategory_help: Handle apps actions
          actions:

              ### app_action_list()
              list:
                  action_help: List app actions
                  api: GET /apps/<app>/actions
                  arguments:
                    app:
                        help: App name
                        extra:
                            autocomplete: *app_list

              ### app_action_run()
              run:
                  action_help: Run app action
                  api: PUT /apps/<app>/actions/<action>
                  arguments:
                    app:
                        help: App name
                        extra:
                            autocomplete: *app_list
                    action:
                        help: action id
                        extra:
                            autocomplete: &app_actions
                            # $words is a special variable in ZSH completion system, containing the
                            # 'trail' of words already typed
                                ynh_selector: app action list ${words[2]}
                                jq_selector: .actions[].id
                    -a:
                        full: --args
                        help: Serialized arguments for app script (i.e. "domain=domain.tld&path=/path")
                        type: string

      config:
          subcategory_help: Applications configuration panel
          actions:

              ### app_config_get()
              get:
                  action_help: Display an app configuration
                  api: GET /apps/<app>/config-panel
                  arguments:
<<<<<<< HEAD
                      app:
                          help: App name
                          extra:
                              autocomplete: *app_list
=======
                    app:
                        help: App name
                    key:
                        help: A specific panel, section or a question identifier
                        nargs: '?'
                    -f:
                        full: --full
                        help: Display all details (meant to be used by the API)
                        action: store_true
                    -e:
                        full: --export
                        help: Only export key/values, meant to be reimported using "config set --args-file"
                        action: store_true
>>>>>>> 4162557a

              ### app_config_set()
              set:
                  action_help: Apply a new configuration
                  api: PUT /apps/<app>/config
                  arguments:
<<<<<<< HEAD
                      app:
                          help: App name
                          extra:
                              autocomplete: *app_list
                      -a:
                          full: --args
                          help: Serialized arguments for new configuration (i.e. "domain=domain.tld&path=/path")
                          type: string
=======
                    app:
                        help: App name
                    key:
                        help: The question or panel key 
                        nargs: '?'
                    -v:
                        full: --value
                        help: new value
                    -a:
                        full: --args
                        help: Serialized arguments for new configuration (i.e. "domain=domain.tld&path=/path")
                    -f:
                        full: --args-file
                        help: YAML or JSON file with key/value couples
                        type: open
>>>>>>> 4162557a

#############################
#          Backup           #
#############################
backup:
    category_help: Manage backups
    actions:

        ### backup_create()
        create:
            action_help: Create a backup local archive. If neither --apps or --system are given, this will backup all apps and all system parts. If only --apps if given, this will only backup apps and no system parts. Similarly, if only --system is given, this will only backup system parts and no apps.
            api: POST /backups
            arguments:
                -n:
                    full: --name
                    help: Name of the backup archive
                    extra:
                        pattern: &pattern_backup_archive_name
                            - !!str ^[\w\-\._]{1,50}(?<!\.)$
                            - "pattern_backup_archive_name"
                -d:
                    full: --description
                    help: Short description of the backup
                    type: string
                -o:
                    full: --output-directory
                    help: Output directory for the backup
<<<<<<< HEAD
                    extra:
                        autocomplete:
                            zsh_completion: _files
                -r:
                    full: --no-compress
                    help: Do not create an archive file
                    action: store_true
=======
>>>>>>> 4162557a
                --methods:
                    help: List of backup methods to apply (copy or tar by default)
                    nargs: "*"
                --system:
                    help: List of system parts to backup (or all if none given).
                    nargs: "*"
                --apps:
                    help: List of application names to backup (or all if none given)
                    nargs: "*"
<<<<<<< HEAD
                    extra:
                        autocomplete: *app_list
=======
                --dry-run:
                    help: "'Simulate' the backup and return the size details per item to backup"
                    action: store_true
>>>>>>> 4162557a

        ### backup_restore()
        restore:
            action_help: Restore from a local backup archive. If neither --apps or --system are given, this will restore all apps and all system parts in the archive. If only --apps if given, this will only restore apps and no system parts. Similarly, if only --system is given, this will only restore system parts and no apps.
            api: PUT /backups/<name>/restore
            arguments:
                name:
                    help: Name of the local backup archive
                    extra:
                        autocomplete: &backup_list
                            zsh_completion: _files -W /home/yunohost.backup/archives/ -g "*.tar.gz(:s/.tar.gz//)"
                --system:
                    help: List of system parts to restore (or all if none is given)
                    nargs: "*"
                --apps:
                    help: List of application names to restore (or all if none is given)
                    nargs: "*"
                    extra:
                        autocomplete: *app_list
                --force:
                    help: Force restauration on an already installed system
                    action: store_true

        ### backup_list()
        list:
            action_help: List available local backup archives
            api: GET /backups
            arguments:
                -i:
                    full: --with-info
                    help: Show backup information for each archive
                    action: store_true
                -H:
                    full: --human-readable
                    help: Print sizes in human readable format
                    action: store_true

        ### backup_info()
        info:
            action_help: Show info about a local backup archive
            api: GET /backups/<name>
            arguments:
                name:
                    help: Name of the local backup archive
                    extra:
                        autocomplete: *backup_list
                -d:
                    full: --with-details
                    help: Show additional backup information
                    action: store_true
                -H:
                    full: --human-readable
                    help: Print sizes in human readable format
                    action: store_true

        ### backup_download()
        download:
            action_help: (API only) Request to download the file
            api: GET /backups/<name>/download
            arguments:
                name:
                    help: Name of the local backup archive

        ### backup_delete()
        delete:
            action_help: Delete a backup archive
            api: DELETE /backups/<name>
            arguments:
                name:
                    help: Name of the archive to delete
                    extra:
                        pattern: *pattern_backup_archive_name
                        autocomplete: *backup_list


#############################
#         Settings          #
#############################
settings:
    category_help: Manage YunoHost global settings
    actions:

        ### settings_list()
        list:
            action_help: list all entries of the settings
            api: GET /settings

        ### settings_get()
        get:
            action_help: get an entry value in the settings
            api: GET /settings/<key>
            arguments:
                key:
                    help: Settings key
                    extra:
                        autocomplete: &setting
                            ynh_selector: settings list
                            jq_selector: 'keys[]'
                --full:
                    help: Show more details
                    action: store_true

        ### settings_set()
        set:
            action_help: set an entry value in the settings
            api: POST /settings/<key>
            arguments:
                key:
                    help: Settings key
                    extra:
                        autocomplete: *setting
                -v:
                    full: --value
                    help: new value
                    extra:
                        required: True

        ### settings_reset_all()
        reset-all:
            action_help: reset all settings to their default value
            api: DELETE /settings

        ### settings_reset()
        reset:
            action_help: set an entry value to its default one
            api: DELETE /settings/<key>
            arguments:
                key:
                    help: Settings key
                    extra:
                        autocomplete: *setting

#############################
#         Service           #
#############################
service:
    category_help: Manage services
    actions:

        ### service_add()
        add:
            action_help: Add a service
            arguments:
                name:
                    help: Service name to add
                    type: string
                -d:
                    full: --description
                    help: Description of the service
                    type: string
                -l:
                    full: --log
                    help: Absolute path to log file to display
                    nargs: "+"
                    extra:
                        autocomplete:
                            zsh_completion: _files
                -t:
                    full: --log_type
                    help: Type of the log (file or systemd)
                    nargs: "+"
                    choices:
                        - file
                        - systemd
                    default: file
                --test_status:
                    help: Specify a custom bash command to check the status of the service. Note that it only makes sense to specify this if the corresponding systemd service does not return the proper information already.
                    type: string
                --test_conf:
                    help: Specify a custom bash command to check if the configuration of the service is valid or broken, similar to nginx -t.
                    type: string
                --needs_exposed_ports:
                    help: A list of ports that needs to be publicly exposed for the service to work as intended.
                    nargs: "+"
                    type: int
                    metavar: PORT
                -n:
                    full: --need_lock
                    help: Use this option to prevent deadlocks if the service does invoke yunohost commands.
                    action: store_true
                -s:
                    full: --status
                    help: Deprecated, old option. Does nothing anymore. Possibly check the --test_status option.

        ### service_remove()
        remove:
            action_help: Remove a service
            arguments:
                name:
                    help: Service name to remove
                    extra:
                        autocomplete: &services_list
                            ynh_selector: service status
                            jq_selector: 'keys[]'
                            use_cache: true

        ### service_start()
        start:
            action_help: Start one or more services
            api: PUT /services/<names>/start
            arguments:
                names:
                    help: Service name to start
                    nargs: "+"
                    metavar: NAME
                    extra:
                        autocomplete: *services_list

        ### service_stop()
        stop:
            action_help: Stop one or more services
            api: PUT /services/<names>/stop
            arguments:
                names:
                    help: Service name to stop
                    nargs: "+"
                    metavar: NAME
                    extra:
                        autocomplete: *services_list

        ### service_reload()
        reload:
            action_help: Reload one or more services
            arguments:
                names:
                    help: Service name to reload
                    nargs: "+"
                    metavar: NAME
                    extra:
                        autocomplete: *services_list

        ### service_restart()
        restart:
            action_help: Restart one or more services. If the services are not running yet, they will be started.
            api: PUT /services/<names>/restart
            arguments:
                names:
                    help: Service name to restart
                    nargs: "+"
                    metavar: NAME
                    extra:
                        autocomplete: *services_list

        ### service_reload_or_restart()
        reload_or_restart:
            action_help: Reload one or more services if they support it. If not, restart them instead. If the services are not running yet, they will be started.
            arguments:
                names:
                    help: Service name to reload or restart
                    nargs: "+"
                    metavar: NAME
                    extra:
                        autocomplete: *services_list

        ### service_enable()
        enable:
            action_help: Enable one or more services
            api: PUT /services/<names>/enable
            arguments:
                names:
                    help: Service name to enable
                    nargs: "+"
                    metavar: NAME
                    extra:
                        autocomplete: *services_list

        ### service_disable()
        disable:
            action_help: Disable one or more services
            api: PUT /services/<names>/disable
            arguments:
                names:
                    help: Service name to disable
                    nargs: "+"
                    metavar: NAME
                    extra:
                        autocomplete: *services_list

        ### service_status()
        status:
            action_help: Show status information about one or more services (all by default)
            api:
                - GET /services
                - GET /services/<names>
            arguments:
                names:
                    help: Service name to show
                    nargs: "*"
                    metavar: NAME
                    extra:
                        autocomplete: *services_list

        ### service_log()
        log:
            action_help: Log every log files of a service
            api: GET /services/<name>/log
            arguments:
                name:
                    help: Service name to log
                    extra:
                        autocomplete: *services_list
                -n:
                    full: --number
                    help: Number of lines to display
                    default: 50
                    type: int

        ### service_regen_conf()
        regen-conf:
            action_help: Regenerate the configuration file(s) for a service
            deprecated_alias:
                - regenconf
            arguments:
                names:
                    help: Services name to regenerate configuration of
                    nargs: "*"
                    metavar: NAME
                    extra:
                        autocomplete: &services_pending
                            ynh_selector: tools regen-conf -p
                            jq_selector: 'keys[]'
                -d:
                    full: --with-diff
                    help: Show differences in case of configuration changes
                    action: store_true
                -f:
                    full: --force
                    help: >
                        Override all manual modifications in configuration
                        files
                    action: store_true
                -n:
                    full: --dry-run
                    help: Show what would have been regenerated
                    action: store_true
                -p:
                    full: --list-pending
                    help: List pending configuration files and exit
                    action: store_true

#############################
#         Firewall          #
#############################
firewall:
    category_help: Manage firewall rules
    actions:

        ### firewall_list()
        list:
            action_help: List all firewall rules
            api: GET /firewall
            arguments:
                -r:
                    full: --raw
                    help: Return the complete YAML dict
                    action: store_true
                -i:
                    full: --by-ip-version
                    help: List rules by IP version
                    action: store_true
                -f:
                    full: --list-forwarded
                    help: List forwarded ports with UPnP
                    action: store_true

        ### firewall_allow()
        allow:
            action_help: Allow connections on a port
            api: PUT /firewall/<protocol>/allow/<port>
            arguments:
                protocol:
                    help: "Protocol type to allow (TCP/UDP/Both)"
                    choices:
                        - TCP
                        - UDP
                        - Both
                    default: TCP
                port:
                    help: Port or range of ports to open
                    extra:
                        pattern: &pattern_port_or_range
                            - !!str ((^|(?!\A):)([0-9]{1,4}|[1-5][0-9]{4}|6[0-4][0-9]{3}|65[0-4][0-9]{2}|655[0-2][0-9]|6553[0-5])){1,2}?$
                            - "pattern_port_or_range"
                -4:
                    full: --ipv4-only
                    help: Only add a rule for IPv4 connections
                    action: store_true
                -6:
                    full: --ipv6-only
                    help: Only add a rule for IPv6 connections
                    action: store_true
                --no-upnp:
                    help: Do not add forwarding of this port with UPnP
                    action: store_true
                --no-reload:
                    help: Do not reload firewall rules
                    action: store_true

        ### firewall_disallow()
        disallow:
            action_help: Disallow connections on a port
            api: PUT /firewall/<protocol>/disallow/<port>
            arguments:
                protocol:
                    help: "Protocol type to allow (TCP/UDP/Both)"
                    choices:
                        - TCP
                        - UDP
                        - Both
                    default: TCP
                port:
                    help: Port or range of ports to close
                    extra:
                        pattern: *pattern_port_or_range
                -4:
                    full: --ipv4-only
                    help: Only remove the rule for IPv4 connections
                    action: store_true
                -6:
                    full: --ipv6-only
                    help: Only remove the rule for IPv6 connections
                    action: store_true
                --upnp-only:
                    help: Only remove forwarding of this port with UPnP
                    action: store_true
                --no-reload:
                    help: Do not reload firewall rules
                    action: store_true

        ### firewall_upnp()
        upnp:
            action_help: Manage port forwarding using UPnP
            api: PUT /firewall/upnp/<action>
            arguments:
                action:
                    choices:
                        - enable
                        - disable
                        - status
                        - reload
                    nargs: "?"
                    default: status
                --no-refresh:
                    help: Do not refresh port forwarding
                    action: store_true


        ### firewall_reload()
        reload:
            action_help: Reload all firewall rules
            arguments:
                --skip-upnp:
                    help: Do not refresh port forwarding using UPnP
                    action: store_true

        ### firewall_stop()
        stop:
            action_help: Stop iptables and ip6tables




#############################
#          DynDNS           #
#############################
dyndns:
    category_help: Subscribe and Update DynDNS Hosts
    actions:

        ### dyndns_subscribe()
        subscribe:
            action_help: Subscribe to a DynDNS service
            arguments:
                --subscribe-host:
                    help: Dynette HTTP API to subscribe to
                    default: "dyndns.yunohost.org"
                    type: string
                -d:
                    full: --domain
                    help: Full domain to subscribe with
                    extra:
                        pattern: *pattern_domain
                -k:
                    full: --key
                    help: Public DNS key
                    type: string

        ### dyndns_update()
        update:
            action_help: Update IP on DynDNS platform
            arguments:
                --dyn-host:
                    help: Dynette DNS server to inform
                    default: "dyndns.yunohost.org"
                    type: string
                -d:
                    full: --domain
                    help: Full domain to update
                    extra:
                        pattern: *pattern_domain
                -k:
                    full: --key
                    help: Public DNS key
                    type: string
                -i:
                    full: --ipv4
                    help: IP address to send
                    type: string
                -f:
                    full: --force
                    help: Force the update (for debugging only)
                    action: store_true
                -D:
                    full: --dry-run
                    help: Only display the generated zone
                    action: store_true
                -6:
                    full: --ipv6
                    help: IPv6 address to send
                    type: string

        ### dyndns_installcron()
        installcron:
            deprecated: true

        ### dyndns_removecron()
        removecron:
            deprecated: true


#############################
#           Tools           #
#############################
tools:
    category_help: Specific tools
    actions:

        ### tools_adminpw()
        adminpw:
            action_help: Change password of admin and root users
            api: PUT /adminpw
            arguments:
                -n:
                    full: --new-password
                    extra:
                        password: ask_new_admin_password
                        pattern: *pattern_password
                        required: True
                        comment: good_practices_about_admin_password

        ### tools_maindomain()
        maindomain:
            action_help: Check the current main domain, or change it
            arguments:
                -n:
                    full: --new-main-domain
                    help: Change the current main domain
                    extra:
                        pattern: *pattern_domain
                        autocomplete: *domains_list

        ### tools_postinstall()
        postinstall:
            action_help: YunoHost post-install
            api: POST /postinstall
            authentication:
                # We need to be able to run the postinstall without being authenticated, otherwise we can't run the postinstall
                api: null
            arguments:
                -d:
                    full: --domain
                    help: YunoHost main domain
                    extra:
                        ask: ask_main_domain
                        pattern: *pattern_domain
                        required: True
                        autocomplete: *domains_list
                -p:
                    full: --password
                    help: YunoHost admin password
                    extra:
                        password: ask_new_admin_password
                        pattern: *pattern_password
                        required: True
                        comment: good_practices_about_admin_password
                --ignore-dyndns:
                    help: Do not subscribe domain to a DynDNS service
                    action: store_true
                --force-password:
                    help: Use this if you really want to set a weak password
                    action: store_true
                --force-diskspace:
                    help: Use this if you really want to install YunoHost on a setup with less than 10 GB on the root filesystem
                    action: store_true


        ### tools_update()
        update:
            action_help: YunoHost update
            api: PUT /update/<target>
            arguments:
                target:
                    help: What to update, "apps" (application catalog) or "system" (fetch available package upgrades, equivalent to apt update), "all" for both
                    choices:
                        - apps
                        - system
                        - all
                    nargs: "?"
                    metavar: TARGET
                    default: all
                --apps:
                    help: (Deprecated, see first positional arg) Fetch the application list to check which apps can be upgraded
                    action: store_true
                --system:
                    help: (Deprecated, see first positional arg) Fetch available system packages upgrades (equivalent to apt update)
                    action: store_true

        ### tools_upgrade()
        upgrade:
            action_help: YunoHost upgrade
            api: PUT /upgrade/<target>
            arguments:
                target:
                    help: What to upgrade, either "apps" (all apps) or "system" (all system packages)
                    choices:
                        - apps
                        - system
                    nargs: "?"
                --apps:
<<<<<<< HEAD
                    help: List of apps to upgrade (all by default)
                    nargs: "*"
                    extra:
                        autocomplete: *app_list
=======
                    help: (Deprecated, see first positional arg) Upgrade all applications
                    action: store_true
>>>>>>> 4162557a
                --system:
                    help: (Deprecated, see first positional arg) Upgrade only the system packages
                    action: store_true

        ### tools_shell()
        shell:
            action_help: Launch a development shell
            arguments:
                -c:
                    help: python command to execute
                    full: --command
                    type: string

        ### tools_shutdown()
        shutdown:
            action_help: Shutdown the server
            api: PUT /shutdown
            arguments:
                -f:
                    help: skip the shutdown confirmation
                    full: --force
                    action: store_true

        ### tools_reboot()
        reboot:
            action_help: Reboot the server
            api: PUT /reboot
            arguments:
                -f:
                    help: skip the reboot confirmation
                    full: --force
                    action: store_true

        ### tools_regen_conf()
        regen-conf:
            action_help: Regenerate the configuration file(s)
            api:
                - PUT /regenconf
                - PUT /regenconf/<names>
            arguments:
                names:
                    help: Categories to regenerate configuration of (all by default)
                    nargs: "*"
                    metavar: NAME
                -d:
                    full: --with-diff
                    help: Show differences in case of configuration changes
                    action: store_true
                -f:
                    full: --force
                    help: Override all manual modifications in configuration files
                    action: store_true
                -n:
                    full: --dry-run
                    help: Show what would have been regenerated
                    action: store_true
                -p:
                    full: --list-pending
                    help: List pending configuration files and exit
                    action: store_true

        ### tools_versions()
        versions:
            action_help: Display YunoHost's packages versions
            api: GET /versions

    subcategories:

      migrations:
          subcategory_help: Manage migrations
          actions:

              ### tools_migrations_list()
              list:
                  action_help: List migrations
                  api: GET /migrations
                  arguments:
                    --pending:
                        help: list only pending migrations
                        action: store_true
                    --done:
                        help: list only migrations already performed
                        action: store_true

              ### tools_migrations_run()
              run:
                  action_help: Run migrations
                  api:
                    - PUT /migrations
                    - PUT /migrations/<targets>
                  deprecated_alias:
                     - migrate
                  arguments:
                    targets:
                        help: Migrations to run (all pendings by default)
                        nargs: "*"
                        extra:
                            autocomplete: &migrations_pending
                                ynh_selector: tools migrations list
                                jq_selector: '.migrations[] | select(.state=="pending") | .id'
                    --skip:
                        help: Skip specified migrations (to be used only if you know what you are doing)
                        action: store_true
                        extra:
                            autocomplete: *migrations_pending
                    --force-rerun:
                        help: Re-run already-ran specified migration (to be used only if you know what you are doing)
                        action: store_true
                    --auto:
                        help: Automatic mode, won't run manual migrations (to be used only if you know what you are doing)
                        action: store_true
                    --accept-disclaimer:
                        help: Accept disclaimers of migrations (please read them before using this option)
                        action: store_true

              ### tools_migrations_state()
              state:
                  action_help: Show current migrations state


#############################
#           Hook            #
#############################
hook:
    category_help: Manage hooks
    actions:

        ### hook_add()
        add:
            action_help: Store hook script to filesystem
            arguments:
                app:
                    help: App to link with
                    extra:
                        autocomplete: *app_list
                file:
                    help: Script to add
                    extra:
                        autocomplete:
                            zsh_completion: _files

        ### hook_remove()
        remove:
            action_help: Remove hook scripts from filesystem
            arguments:
                app:
                    help: Scripts related to app will be removed
                    extra:
                        autocomplete: *app_list

        ### hook_info()
        info:
            action_help: Get information about a given hook
            arguments:
                action:
                    help: Action name
                    extra:
                        autocomplete: ''
                        # TODO: autocomplete: help needed
                name:
                    help: Hook name
                    extra:
                        autocomplete: ''
                        # TODO: autocomplete: help needed

        ### hook_list()
        list:
            action_help: List available hooks for an action
            api: GET /hooks/<action>
            arguments:
                action:
                    help: Action name
                    extra:
                        autocomplete: ''
                        # TODO: autocomplete: help needed
                -l:
                    full: --list-by
                    help: Property to list hook by
                    choices:
                        - name
                        - priority
                        - folder
                    default: name
                -i:
                    full: --show-info
                    help: Show hook information
                    action: store_true

        ### hook_callback()
        callback:
            action_help: Execute all scripts binded to an action
            arguments:
                action:
                    help: Action name
                    extra:
                        autocomplete: ''
                        # TODO: autocomplete: help needed
                -n:
                    full: --hooks
                    help: List of hooks names to execute
                    nargs: "*"
                -a:
                    full: --args
                    help: Ordered list of arguments to pass to the scripts
                    nargs: "*"
                -q:
                    full: --no-trace
                    help: Do not print each command that will be executed
                    action: store_true
                -d:
                    full: --chdir
                    help: The directory from where the scripts will be executed

        ### hook_exec()
        exec:
            action_help: Execute hook from a file with arguments
            arguments:
                path:
                    help: Path of the script to execute
                    extra:
                        autocomplete:
                            zsh_completion: _files
                -a:
                    full: --args
                    help: Ordered list of arguments to pass to the script
                    nargs: "*"
                --raise-on-error:
                    help: Raise if the script returns a non-zero exit code
                    action: store_true
                -q:
                    full: --no-trace
                    help: Do not print each command that will be executed
                    action: store_true
                -d:
                    full: --chdir
                    help: The directory from where the script will be executed

#############################
#            Log            #
#############################
log:
    category_help: Manage debug logs
    actions:

        ### log_list()
        list:
            action_help: List logs
            api: GET /logs
            arguments:
                -l:
                    full: --limit
                    help: Maximum number of operations to list (default to 50)
                    type: int
                    default: 50
                -d:
                    full: --with-details
                    help: Show additional infos (e.g. operation success) but may significantly increase command time. Consider using --limit in combination with this.
                    action: store_true
                -s:
                    full: --with-suboperations
                    help: Include metadata about operations that are not the main operation but are sub-operations triggered by another ongoing operation... (e.g. initializing groups/permissions when installing an app)
                    action: store_true

        ### log_show()
        show:
            action_help: Display a log content
            api: GET /logs/<path>
            deprecated_alias:
                - display
            arguments:
                path:
                    help: Log file which to display the content
                    extra:
                        autocomplete:
                            zsh_completion: _files -W /var/log/yunohost/categories/operation -g "*.log(:r)"
                -n:
                    full: --number
                    help: Number of lines to display
                    default: 50
                    type: int
                --share:
                    help: (Deprecated, see yunohost log share) Share the full log using yunopaste
                    action: store_true
                -i:
                    full: --filter-irrelevant
                    help: Do not show some lines deemed not relevant (like set +x or helper argument parsing)
                    action: store_true
                -s:
                    full: --with-suboperations
                    help: Include metadata about sub-operations of this operation... (e.g. initializing groups/permissions when installing an app)
                    action: store_true

        ### log_share()
        share:
            action_help: Share the full log on yunopaste (alias to show --share)
            api: GET /logs/<path>/share
            arguments:
                path:
                    help: Log file to share


#############################
#          Diagnosis        #
#############################
diagnosis:
    category_help: Look for possible issues on the server
    actions:

        list:
            action_help: List diagnosis categories
            api: GET /diagnosis/categories

        show:
            action_help: Show most recents diagnosis results
            api: GET /diagnosis
            arguments:
                categories:
                    help: Diagnosis categories to display (all by default)
                    nargs: "*"
                    extra:
                        autocomplete: &diagnosis_categories
                            ynh_selector: diagnosis list
                            jq_selector: '.categories[]'
                --full:
                    help: Display additional information
                    action: store_true
                --issues:
                    help: Only display issues
                    action: store_true
                --share:
                    help: Share the logs using yunopaste
                    action: store_true
                --human-readable:
                    help: Show a human-readable output
                    action: store_true

        get:
            action_help: Low-level command to fetch raw data and status about a specific diagnosis test
            api: GET /diagnosis/<category>
            arguments:
                category:
                    help: Diagnosis category to fetch results from
                item:
                    help: "List of criteria describing the test. Must correspond exactly to the 'meta' infos in 'yunohost diagnosis show'"
                    metavar: CRITERIA
                    nargs: "*"

        run:
            action_help: Run diagnosis
            api: PUT /diagnosis/run
            arguments:
                categories:
                    help: Diagnosis categories to run (all by default)
                    nargs: "*"
                    extra:
                        autocomplete: *diagnosis_categories
                --force:
                    help: Ignore the cached report even if it is still 'fresh'
                    action: store_true
                --except-if-never-ran-yet:
                    help: Don't run anything if diagnosis never ran yet ... (this is meant to be used by the webadmin)
                    action: store_true
                --email:
                    help: Send an email to root with issues found (this is meant to be used by cron job)
                    action: store_true

        ignore:
            action_help: Configure some diagnosis results to be ignored and therefore not considered as actual issues
            api: PUT /diagnosis/ignore
            arguments:
                --filter:
                    help: "Add a filter. The first element should be a diagnosis category, and other criterias can be provided using the infos from the 'meta' sections in 'yunohost diagnosis show'. For example: 'dnsrecords domain=yolo.test category=xmpp'"
                    nargs: "*"
                    metavar: CRITERIA
<<<<<<< HEAD
                    extra:
                        autocomplete: *diagnosis_categories
                --remove-filter:
                    help: Remove a filter (it should be an existing filter as listed with --list)
                    nargs: "*"
                    metavar: CRITERIA
                    extra:
                        autocomplete: *diagnosis_categories
=======
>>>>>>> 4162557a
                --list:
                    help: List active ignore filters
                    action: store_true

        unignore:
            action_help: Configure some diagnosis results to be unignored and therefore considered as actual issues
            api: PUT /diagnosis/unignore
            arguments:
<<<<<<< HEAD
                category:
                    help: Diagnosis category to fetch results from
                    extra:
                        autocomplete: *diagnosis_categories
                item:
                    help: "List of criteria describing the test. Must correspond exactly to the 'meta' infos in 'yunohost diagnosis show'"
                    metavar: CRITERIA
                    nargs: "*"
                    # TODO: help needed for autocomplete, could not see any 'meta' field on my instance
=======
                --filter:
                    help: Remove a filter (it should be an existing filter as listed with --list)
                    nargs: "*"
                    metavar: CRITERIA
>>>>>>> 4162557a
<|MERGE_RESOLUTION|>--- conflicted
+++ resolved
@@ -238,11 +238,9 @@
             arguments:
                 username:
                     help: Username or email to get information
-<<<<<<< HEAD
                     # TODO: add emails
                     extra:
                         autocomplete: *username
-=======
         
         ### user_export()
         export:
@@ -265,7 +263,6 @@
                     full: --delete
                     help: Delete all existing users that are not contained in the CSV file (by default existing users are kept)
                     action: store_true
->>>>>>> 4162557a
 
     subcategories:
         group:
@@ -343,17 +340,6 @@
                             extra:
                                 autocomplete: *username
                                 pattern: *pattern_username
-<<<<<<< HEAD
-                        -r:
-                            full: --remove
-                            help: User(s) to remove in the group
-                            nargs: "*"
-                            metavar: USERNAME
-                            extra:
-                                autocomplete: *username
-                                pattern: *pattern_username
-=======
->>>>>>> 4162557a
 
                 ### user_group_remove()
                 remove:
@@ -399,15 +385,11 @@
                     api: GET /users/permissions/<permission>
                     arguments:
                         permission:
-<<<<<<< HEAD
-                            help: Name of the permission to fetch info about
+                            help: Name of the permission to fetch info about (use "yunohost user permission list" and "yunohost user permission -f" to see all the current permissions)
                             extra:
                                 autocomplete: &permission
                                     ynh_selector: user permission list --short
                                     jq_selector: '.permissions[]'
-=======
-                            help: Name of the permission to fetch info about (use "yunohost user permission list" and "yunohost user permission -f" to see all the current permissions)
->>>>>>> 4162557a
 
                 ### user_permission_update()
                 update:
@@ -415,14 +397,9 @@
                     api: PUT /users/permissions/<permission>
                     arguments:
                         permission:
-<<<<<<< HEAD
-                            help: Permission to manage (e.g. mail or nextcloud or wordpress.editors)
+                            help: Permission to manage (e.g. mail or nextcloud or wordpress.editors) (use "yunohost user permission list" and "yunohost user permission -f" to see all the current permissions)
                             extra:
                                 autocomplete: *permission
-                        -a:
-                            full: --add
-=======
-                            help: Permission to manage (e.g. mail or nextcloud or wordpress.editors) (use "yunohost user permission list" and "yunohost user permission -f" to see all the current permissions)
                         -l:
                             full: --label
                             help: Label for this permission. This label will be shown on the SSO and in the admin
@@ -441,21 +418,15 @@
                         permission:
                             help: Permission to manage (e.g. mail or nextcloud or wordpress.editors) (use "yunohost user permission list" and "yunohost user permission -f" to see all the current permissions)
                         names:
->>>>>>> 4162557a
                             help: Group or usernames to grant this permission to
                             nargs: "*"
                             metavar: GROUP_OR_USER
                             extra:
                                 pattern: *pattern_username
-<<<<<<< HEAD
                                 autocomplete: &group_or_user
                                     aggregate:
                                         - *username
                                         - *group
-                        -r:
-                            full: --remove
-                            help: Group or usernames revoke this permission from
-=======
 
                 ## user_permission_remove()
                 remove:
@@ -466,7 +437,6 @@
                             help: Permission to manage (e.g. mail or nextcloud or wordpress.editors) (use "yunohost user permission list" and "yunohost user permission -f" to see all the current permissions)
                         names:
                             help: Group or usernames to revoke this permission to
->>>>>>> 4162557a
                             nargs: "*"
                             metavar: GROUP_OR_USER
                             extra:
@@ -479,41 +449,13 @@
                     api: DELETE /users/permissions/<permission>
                     arguments:
                         permission:
-<<<<<<< HEAD
-                            help: Permission to manage (e.g. mail or nextcloud or wordpress.editors)
+                            help: Permission to manage (e.g. mail or nextcloud or wordpress.editors) (use "yunohost user permission list" and "yunohost user permission -f" to see all the current permissions)
                             extra:
                                 autocomplete: *permission
-=======
-                            help: Permission to manage (e.g. mail or nextcloud or wordpress.editors) (use "yunohost user permission list" and "yunohost user permission -f" to see all the current permissions)
->>>>>>> 4162557a
 
         ssh:
             subcategory_help: Manage ssh access
             actions:
-<<<<<<< HEAD
-                ### user_ssh_enable()
-                allow:
-                    action_help: Allow the user to uses ssh
-                    api: POST /users/ssh/enable
-                    arguments:
-                        username:
-                            help: Username of the user
-                            extra:
-                                autocomplete: *username
-                                pattern: *pattern_username
-
-                ### user_ssh_disable()
-                disallow:
-                    action_help: Disallow the user to uses ssh
-                    api: POST /users/ssh/disable
-                    arguments:
-                        username:
-                            help: Username of the user
-                            extra:
-                                autocomplete: *username
-                                pattern: *pattern_username
-=======
->>>>>>> 4162557a
 
                 ### user_ssh_keys_list()
                 list-keys:
@@ -616,16 +558,10 @@
             arguments:
                 domain:
                     help: Target domain
-<<<<<<< HEAD
-                    extra:
+                    extra:
+                        pattern: *pattern_domain
                         autocomplete: *domains_list
-                -t:
-                    full: --ttl
-                    help: Time To Live (TTL) in second before DNS servers update. Default is 3600 seconds (i.e. 1 hour).
-=======
->>>>>>> 4162557a
-                    extra:
-                        pattern: *pattern_domain
+
         
         ### domain_maindomain()
         main-domain:
@@ -979,17 +915,13 @@
             api: DELETE /apps/<app>
             arguments:
                 app:
-<<<<<<< HEAD
-                    help: App(s) to delete
+                    help: App to remove
                     extra:
                         autocomplete: *app_list
-=======
-                    help: App to remove
                 -p:
                     full: --purge
                     help: Also remove all application data
                     action: store_true
->>>>>>> 4162557a
 
         ### app_upgrade()
         upgrade:
@@ -1008,11 +940,9 @@
                 -f:
                     full: --file
                     help: Folder or tarball for upgrade
-<<<<<<< HEAD
                     extra:
                         autocomplete:
                             zsh_completion: _files
-=======
                 -F:
                     full: --force
                     help: Force the update, even though the app is up to date
@@ -1021,7 +951,6 @@
                     full: --no-safety-backup
                     help: Disable the safety backup during upgrade
                     action: store_true
->>>>>>> 4162557a
 
         ### app_change_url()
         change-url:
@@ -1207,14 +1136,10 @@
                   action_help: Display an app configuration
                   api: GET /apps/<app>/config-panel
                   arguments:
-<<<<<<< HEAD
-                      app:
-                          help: App name
-                          extra:
-                              autocomplete: *app_list
-=======
                     app:
                         help: App name
+                        extra:
+                            autocomplete: *app_list
                     key:
                         help: A specific panel, section or a question identifier
                         nargs: '?'
@@ -1226,25 +1151,16 @@
                         full: --export
                         help: Only export key/values, meant to be reimported using "config set --args-file"
                         action: store_true
->>>>>>> 4162557a
 
               ### app_config_set()
               set:
                   action_help: Apply a new configuration
                   api: PUT /apps/<app>/config
                   arguments:
-<<<<<<< HEAD
-                      app:
-                          help: App name
-                          extra:
-                              autocomplete: *app_list
-                      -a:
-                          full: --args
-                          help: Serialized arguments for new configuration (i.e. "domain=domain.tld&path=/path")
-                          type: string
-=======
                     app:
                         help: App name
+                        extra:
+                              autocomplete: *app_list
                     key:
                         help: The question or panel key 
                         nargs: '?'
@@ -1258,7 +1174,6 @@
                         full: --args-file
                         help: YAML or JSON file with key/value couples
                         type: open
->>>>>>> 4162557a
 
 #############################
 #          Backup           #
@@ -1286,16 +1201,9 @@
                 -o:
                     full: --output-directory
                     help: Output directory for the backup
-<<<<<<< HEAD
                     extra:
                         autocomplete:
                             zsh_completion: _files
-                -r:
-                    full: --no-compress
-                    help: Do not create an archive file
-                    action: store_true
-=======
->>>>>>> 4162557a
                 --methods:
                     help: List of backup methods to apply (copy or tar by default)
                     nargs: "*"
@@ -1305,14 +1213,11 @@
                 --apps:
                     help: List of application names to backup (or all if none given)
                     nargs: "*"
-<<<<<<< HEAD
                     extra:
                         autocomplete: *app_list
-=======
                 --dry-run:
                     help: "'Simulate' the backup and return the size details per item to backup"
                     action: store_true
->>>>>>> 4162557a
 
         ### backup_restore()
         restore:
@@ -1942,15 +1847,8 @@
                         - system
                     nargs: "?"
                 --apps:
-<<<<<<< HEAD
-                    help: List of apps to upgrade (all by default)
-                    nargs: "*"
-                    extra:
-                        autocomplete: *app_list
-=======
                     help: (Deprecated, see first positional arg) Upgrade all applications
                     action: store_true
->>>>>>> 4162557a
                 --system:
                     help: (Deprecated, see first positional arg) Upgrade only the system packages
                     action: store_true
@@ -2325,17 +2223,8 @@
                     help: "Add a filter. The first element should be a diagnosis category, and other criterias can be provided using the infos from the 'meta' sections in 'yunohost diagnosis show'. For example: 'dnsrecords domain=yolo.test category=xmpp'"
                     nargs: "*"
                     metavar: CRITERIA
-<<<<<<< HEAD
                     extra:
                         autocomplete: *diagnosis_categories
-                --remove-filter:
-                    help: Remove a filter (it should be an existing filter as listed with --list)
-                    nargs: "*"
-                    metavar: CRITERIA
-                    extra:
-                        autocomplete: *diagnosis_categories
-=======
->>>>>>> 4162557a
                 --list:
                     help: List active ignore filters
                     action: store_true
@@ -2344,19 +2233,11 @@
             action_help: Configure some diagnosis results to be unignored and therefore considered as actual issues
             api: PUT /diagnosis/unignore
             arguments:
-<<<<<<< HEAD
                 category:
                     help: Diagnosis category to fetch results from
                     extra:
                         autocomplete: *diagnosis_categories
-                item:
-                    help: "List of criteria describing the test. Must correspond exactly to the 'meta' infos in 'yunohost diagnosis show'"
-                    metavar: CRITERIA
-                    nargs: "*"
-                    # TODO: help needed for autocomplete, could not see any 'meta' field on my instance
-=======
                 --filter:
                     help: Remove a filter (it should be an existing filter as listed with --list)
                     nargs: "*"
-                    metavar: CRITERIA
->>>>>>> 4162557a
+                    metavar: CRITERIA