--- conflicted
+++ resolved
@@ -109,16 +109,7 @@
     schema_dir="${ldap_dir}/schema"
     mkdir -p "$ldap_dir" "$schema_dir"
 
-<<<<<<< HEAD
-  cd /usr/share/yunohost/templates/slapd
-=======
-    # remove legacy configuration file
-    [ ! -f /etc/ldap/slapd-yuno.conf ] || touch "${ldap_dir}/slapd-yuno.conf"
-    [ ! -f /etc/ldap/slapd.conf ] || touch "${ldap_dir}/slapd.conf"
-    [ ! -f /etc/ldap/schema/yunohost.schema ] || touch "${schema_dir}/yunohost.schema"
-
     cd /usr/share/yunohost/templates/slapd
->>>>>>> 480875f6
 
     # copy configuration files
     cp -a ldap.conf "$ldap_dir"
