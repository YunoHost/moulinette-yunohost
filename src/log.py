#!/usr/bin/env python3
#
# Copyright (c) 2024 YunoHost Contributors
#
# This file is part of YunoHost (see https://yunohost.org)
#
# This program is free software: you can redistribute it and/or modify
# it under the terms of the GNU Affero General Public License as
# published by the Free Software Foundation, either version 3 of the
# License, or (at your option) any later version.
#
# This program is distributed in the hope that it will be useful,
# but WITHOUT ANY WARRANTY; without even the implied warranty of
# MERCHANTABILITY or FITNESS FOR A PARTICULAR PURPOSE.  See the
# GNU Affero General Public License for more details.
#
# You should have received a copy of the GNU Affero General Public License
# along with this program. If not, see <http://www.gnu.org/licenses/>.
#

import copy
import glob
import os
import re
import time
from datetime import datetime, timedelta
<<<<<<< HEAD
from logging import FileHandler, getLogger, Formatter, INFO
=======
>>>>>>> a1267d67
from io import IOBase
from logging import FileHandler, Formatter, getLogger
from typing import List

import psutil
import yaml
from moulinette import Moulinette, m18n
from moulinette.core import MoulinetteError
from moulinette.utils.filesystem import read_file, read_yaml

from yunohost.utils.error import YunohostError, YunohostValidationError
from yunohost.utils.system import get_ynh_package_version
<<<<<<< HEAD
from moulinette.utils.filesystem import read_file, read_yaml
from moulinette.utils.log import SUCCESS
=======
>>>>>>> a1267d67

logger = getLogger("yunohost.log")

OPERATIONS_PATH = "/var/log/yunohost/operations/"

BORING_LOG_LINES = [
    r"set [+-]x$",
    r"set [+-]o xtrace$",
    r"\+ set \+o$",
    r"\+ grep xtrace$",
    r"local 'xtrace_enable=",
    r"set [+-]o errexit$",
    r"set [+-]o nounset$",
    r"trap '' EXIT",
    r"local \w+$",
    r"local exit_code=(1|0)$",
    r"local legacy_args=.*$",
    r"local _globalapp=.*$",
    r"local checksum_setting_name=.*$",
    r"ynh_app_setting ",  # (note the trailing space to match the "low level" one called by other setting helpers)
    r"local -A args_array$",
    r"args_array=.*$",
    r"ret_code=1",
    r".*Helper used in legacy mode.*",
    r"ynh_handle_getopts_args",
    r"ynh_script_progression",
    r"sleep 0.5",
    r"'\[' (1|0) -eq (1|0) '\]'$",
    r"\[?\['? -n '' '?\]\]?$",
    r"rm -rf /var/cache/yunohost/download/$",
    r"type -t ynh_clean_setup$",
    r"DEBUG - \+ unset \S+$",
    r"DEBUG - \+ echo '",
    r"DEBUG - \+ LC_ALL=C$",
    r"DEBUG - \+ DEBIAN_FRONTEND=noninteractive$",
    r"DEBUG - \+ exit (1|0)$",
    r"DEBUG - \+ app=\S+$",
    r"DEBUG - \+\+ app=\S+$",
    r"DEBUG - \+\+ jq -r .\S+$",
    r"DEBUG - \+\+ sed 's/\^null\$//'$",
    "DEBUG - \\+ sed --in-place \\$'s\\\\001",
    "DEBUG - \\+ sed --in-place 's\u0001.*$",
]


def _update_log_cache_symlinks():

    one_year_ago = time.time() - 365 * 24 * 3600

    logs = glob.iglob(OPERATIONS_PATH + "*.yml")
    for log_md in logs:
        if os.path.getctime(log_md) < one_year_ago:
            # Let's ignore files older than one year because hmpf reading a shitload of yml is not free
            continue

        name = log_md.split("/")[-1][: -len(".yml")]
        parent_symlink = os.path.join(OPERATIONS_PATH, f".{name}.parent.yml")
        success_symlink = os.path.join(OPERATIONS_PATH, f".{name}.success")
        if os.path.islink(parent_symlink) and (os.path.islink(success_symlink) and os.path.getmtime(success_symlink) < os.path.getmtime(log_md)):
            continue

        try:
            metadata = (
                read_yaml(log_md) or {}
            )  # Making sure this is a dict and not  None..?
        except Exception as e:
            # If we can't read the yaml for some reason, report an error and ignore this entry...
            logger.error(m18n.n("log_corrupted_md_file", md_file=log_md, error=e))
            continue

        if not os.path.islink(success_symlink) or os.path.getctime(success_symlink) > os.path.getctime(log_md):
            success = metadata.get("success", "?")
            if success is True:
                success_target = "/usr/bin/true"
            elif success is False:
                success_target = "/usr/bin/false"
            else:
                success_target = "/dev/null"
            try:
                os.symlink(success_target, success_symlink)
            except Exception as e:
                logger.warning(f"Failed to create symlink {parent_symlink} ? {e}")

        if not os.path.islink(parent_symlink):
            parent = metadata.get("parent")
            parent = parent + ".yml" if parent else "/dev/null"
            try:
                os.symlink(parent, parent_symlink)
            except Exception as e:
                logger.warning(f"Failed to create symlink {parent_symlink} ? {e}")


def log_list(limit=None, with_details=False, with_suboperations=False, since_days_ago=365):
    """
    List available logs

    Keyword argument:
        limit -- Maximum number of logs
        with_details -- Include details (e.g. if the operation was a success).
        Likely to increase the command time as it needs to open and parse the
        metadata file for each log...
        with_suboperations -- Include operations that are not the "main"
        operation but are sub-operations triggered by another ongoing operation
        ... (e.g. initializing groups/permissions when installing an app)
    """

    operations = {}

    _update_log_cache_symlinks()

    since = time.time() - since_days_ago * 24 * 3600
    logs = [
        x.split("/")[-1]
        for x in glob.iglob(OPERATIONS_PATH + "*.yml")
        if os.path.getctime(x) > since
    ]
    logs = list(reversed(sorted(logs)))

    if not with_suboperations:

        def parent_symlink_points_to_dev_null(log):
            name = log[: -len(".yml")]
            parent_symlink = os.path.join(OPERATIONS_PATH, f".{name}.parent.yml")
            return (
                os.path.islink(parent_symlink)
                and os.path.realpath(parent_symlink) == "/dev/null"
            )

        logs = [log for log in logs if parent_symlink_points_to_dev_null(log)]

    if limit is not None:
        logs = logs[:limit]

    for log in logs:
        name = log[: -len(".yml")]
        md_path = os.path.join(OPERATIONS_PATH, log)

        entry = {
            "name": name,
            "path": md_path,
            "description": _get_description_from_name(name),
        }

        success_symlink = os.path.join(OPERATIONS_PATH, f".{name}.success")
        entry["success"] = "?"
        if os.path.islink(success_symlink):
            success_target = os.path.realpath(success_symlink)
            if success_target == "/usr/bin/false":
                entry["success"] = False
            elif success_target == "/usr/bin/true":
                entry["success"] = True

        try:
            entry["started_at"] = _get_datetime_from_name(name)
        except ValueError:
            pass

        if with_details or with_suboperations:
            if name in log_list.cache and os.path.getmtime(md_path) == log_list.cache[name]["time"]:
                metadata = log_list.cache[name]["metadata"]
            else:
                try:
                    metadata = (
                        read_yaml(md_path) or {}
                    )  # Making sure this is a dict and not  None..?
                except Exception as e:
                    # If we can't read the yaml for some reason, report an error and ignore this entry...
                    logger.error(m18n.n("log_corrupted_md_file", md_file=md_path, error=e))
                    continue
                else:
                    log_list.cache[name] = {
                        "time": os.path.getmtime(md_path),
                        "metadata": metadata,
                    }

        if with_details:
            entry["success"] = metadata.get("success", "?")
            entry["parent"] = metadata.get("parent")
            entry["started_by"] = metadata.get("started_by")

        if with_suboperations:
            entry["parent"] = metadata.get("parent")
            entry["suboperations"] = []

        operations[name] = entry

    # When displaying suboperations, we build a tree-like structure where
    # "suboperations" is a list of suboperations (each of them may also have a list of
    # "suboperations" suboperations etc...
    if with_suboperations:
        suboperations = [o for o in operations.values() if o["parent"] is not None]
        for suboperation in suboperations:
            parent = operations.get(suboperation["parent"])
            if not parent:
                continue
            parent["suboperations"].append(suboperation)
        operations = [o for o in operations.values() if o["parent"] is None]
    else:
        operations = [o for o in operations.values()]

    if limit:
        operations = operations[:limit]

    operations = list(reversed(sorted(operations, key=lambda o: o["name"])))
    # Reverse the order of log when in cli, more comfortable to read (avoid
    # unecessary scrolling)
    is_api = Moulinette.interface.type == "api"
    if not is_api:
        operations = list(reversed(operations))

    return {"operation": operations}


log_list.cache = {}


def log_show(
    path, number=None, share=False, filter_irrelevant=False, with_suboperations=False
):
    """
    Display a log file enriched with metadata if any.

    If the file_name is not an absolute path, it will try to search the file in
    the unit operations log path (see OPERATIONS_PATH).

    Argument:
        file_name
        number
        share
    """

    # Set up path with correct value if 'last' or 'last-X' magic keywords are used
    last = re.match(r"last(?:-(?P<position>[0-9]{1,6}))?$", path)
    if last:
        position = 1
        if last.group("position") is not None:
            position += int(last.group("position"))

        logs = list(log_list()["operation"])

        if position > len(logs):
            raise YunohostValidationError("There isn't that many logs", raw_msg=True)

        path = logs[-position]["path"]

    if share:
        filter_irrelevant = True

    if filter_irrelevant:

        def _filter(lines):
            filters = [re.compile(f) for f in BORING_LOG_LINES]
            return [
                line
                for line in lines
                if not any(f.search(line.strip()) for f in filters)
            ]

    else:

        def _filter(lines):
            return lines

    # Normalize log/metadata paths and filenames
    abs_path = path
    log_path = None
    if not path.startswith("/"):
        abs_path = os.path.join(OPERATIONS_PATH, path)

    if os.path.exists(abs_path) and not path.endswith(".yml"):
        log_path = abs_path

    if abs_path.endswith(".yml") or abs_path.endswith(".log"):
        base_path = "".join(os.path.splitext(abs_path)[:-1])
    else:
        base_path = abs_path
    base_filename = os.path.basename(base_path)
    md_path = base_path + ".yml"
    if log_path is None:
        log_path = base_path + ".log"

    if not os.path.exists(md_path) and not os.path.exists(log_path):
        raise YunohostValidationError("log_does_exists", log=path)

    infos = {}

    # If it's a unit operation, display the name and the description
    if base_path.startswith(OPERATIONS_PATH):
        infos["description"] = _get_description_from_name(base_filename)
        infos["name"] = base_filename

    if share:
        from yunohost.utils.yunopaste import yunopaste

        content = ""
        if os.path.exists(md_path):
            content += read_file(md_path)
            content += "\n============\n\n"
        if os.path.exists(log_path):
            actual_log = read_file(log_path)
            content += "\n".join(_filter(actual_log.split("\n")))

        url = yunopaste(content)

        logger.success(m18n.n("log_available_on_yunopaste", url=url))
        if Moulinette.interface.type == "api":
            return {"url": url}
        else:
            return

    # Display metadata if exist
    if os.path.exists(md_path):
        try:
            metadata = read_yaml(md_path) or {}
        except MoulinetteError as e:
            error = m18n.n("log_corrupted_md_file", md_file=md_path, error=e)
            if os.path.exists(log_path):
                logger.warning(error)
            else:
                raise YunohostError(error)
        else:
            infos["metadata_path"] = md_path
            infos["metadata"] = metadata

            if "log_path" in metadata:
                log_path = metadata["log_path"]

            if with_suboperations:

                def suboperations():
                    try:
                        log_start = _get_datetime_from_name(base_filename)
                    except ValueError:
                        return

                    for filename in os.listdir(OPERATIONS_PATH):
                        if not filename.endswith(".yml"):
                            continue

                        # We first retrict search to a ~48h time window to limit the number
                        # of .yml we look into
                        try:
                            date = _get_datetime_from_name(base_filename)
                        except ValueError:
                            continue
                        if (date < log_start) or (
                            date > log_start + timedelta(hours=48)
                        ):
                            continue

                        try:
                            submetadata = read_yaml(
                                os.path.join(OPERATIONS_PATH, filename)
                            )
                        except Exception:
                            continue

                        if submetadata and submetadata.get("parent") == base_filename:
                            name = filename[: -len(".yml")]
                            yield {
                                "name": name,
                                "description": _get_description_from_name(name),
                                "success": submetadata.get("success", "?"),
                            }

                metadata["suboperations"] = list(suboperations())

    # Display logs if exist
    if os.path.exists(log_path):
        from yunohost.service import _tail

        if number and filter_irrelevant:
            logs = _tail(log_path, int(number * 4))
        elif number:
            logs = _tail(log_path, int(number))
        else:
            logs = read_file(log_path)
        logs = list(_filter(logs))
        if number:
            logs = logs[-number:]
        infos["log_path"] = log_path
        infos["logs"] = logs

    return infos


<<<<<<< HEAD
from typing import TypeVar, Callable, Concatenate, ParamSpec
=======
def log_share(path):
    return log_show(path, share=True)


from typing import Callable, Concatenate, ParamSpec, TypeVar
>>>>>>> a1267d67

# FuncT = TypeVar("FuncT", bound=Callable[..., Any])
Param = ParamSpec("Param")
RetType = TypeVar("RetType")


def is_unit_operation(
    entities=["app", "domain", "group", "service", "user"],
    exclude=["password"],
    sse_only=False,
    flash=False,
) -> Callable[
    [Callable[Concatenate["OperationLogger", Param], RetType]], Callable[Param, RetType]
]:
    """
    Configure quickly a unit operation

    This decorator help you to configure the record of a unit operations.

    Argument:
    entities   A list of entity types related to the unit operation. The entity
    type is searched inside argument's names of the decorated function. If
    something match, the argument value is added as related entity. If the
    argument name is different you can specify it with a tuple
    (argname, entity_type) instead of just put the entity type.

    exclude    Remove some arguments from the context. By default, arguments
    called 'password' are removed. If an argument is an object, you need to
    exclude it or create manually the unit operation without this decorator.

    """

    def decorate(
        func: Callable[Concatenate["OperationLogger", Param], RetType]
    ) -> Callable[Param, RetType]:
        def func_wrapper(*args, **kwargs):

            # If the function is called directly from an other part of the code
            # and not by the moulinette framework, we need to complete kwargs
            # dictionnary with the args list.
            # Indeed, we use convention naming in this decorator and we need to
            # know name of each args (so we need to use kwargs instead of args)
            if len(args) > 0:
                from inspect import signature

                keys = list(signature(func).parameters.keys())
                if "operation_logger" in keys:
                    keys.remove("operation_logger")
                for k, arg in enumerate(args):
                    kwargs[keys[k]] = arg
                args = ()

            # Search related entity in arguments of the decorated function
            related_to = []
            for entity in entities:
                if isinstance(entity, tuple):
                    entity_type = entity[1]
                    entity = entity[0]
                else:
                    entity_type = entity

                if entity in kwargs and kwargs[entity] is not None:
                    if isinstance(kwargs[entity], str):
                        related_to.append((entity_type, kwargs[entity]))
                    else:
                        for x in kwargs[entity]:
                            related_to.append((entity_type, x))

            context = kwargs.copy()

            # Exclude unappropriate data from the context
            for field in exclude:
                if field in context:
                    context.pop(field, None)

            # Context is made from args given to main function by argparse
            # This context will be added in extra parameters in yml file, so this context should
            # be serializable and short enough (it will be displayed in webadmin)
            # Argparse can provide some File or Stream, so here we display the filename or
            # the IOBase, if we have no name.
            for field, value in context.items():
                if isinstance(value, IOBase):
                    try:
                        context[field] = value.name
                    except Exception:
                        context[field] = "IOBase"
            operation_logger = OperationLogger(func.__name__, related_to, sse_only, flash, args=context)

            try:
                # Start the actual function, and give the unit operation
                # in argument to let the developper start the record itself
                if not flash:
                    args = (operation_logger,) + args
                result = func(*args, **kwargs)
            except Exception as e:
                operation_logger.error(e)
                raise
            else:
                operation_logger.success()
            return result

        return func_wrapper

    return decorate


class RedactingFormatter(Formatter):
    def __init__(self, format_string, data_to_redact):
        super(RedactingFormatter, self).__init__(format_string)
        self.data_to_redact = data_to_redact

    def format(self, record):
        msg = super(RedactingFormatter, self).format(record)
        self.identify_data_to_redact(msg)
        for data in self.data_to_redact:
            # we check that data is not empty string,
            # otherwise this may lead to super epic stuff
            # (try to run "foo".replace("", "bar"))
            if data:
                msg = msg.replace(data, "**********")
        return msg

    def identify_data_to_redact(self, record):
        # Wrapping this in a try/except because we don't want this to
        # break everything in case it fails miserably for some reason :s
        try:
            # This matches stuff like db_pwd=the_secret or admin_password=other_secret
            # (the secret part being at least 3 chars to avoid catching some lines like just "db_pwd=")
            # Some names like "key" or "manifest_key" are ignored, used in helpers like ynh_app_setting_set or ynh_read_manifest
            match = re.search(
                r"(pwd|pass|passwd|password|passphrase|secret\w*|\w+key|token|PASSPHRASE)=(\S{3,})$",
                record.strip(),
            )
            if (
                match
                and match.group(2) not in self.data_to_redact
                and match.group(1) not in ["key", "manifest_key"]
            ):
                self.data_to_redact.append(match.group(2))
        except Exception as e:
            logger.warning(
                "Failed to parse line to try to identify data to redact ... : %s" % e
            )


class OperationLogger:
    """
    Instances of this class represents unit operation done on the ynh instance.

    Each time an action of the yunohost cli/api change the system, one or
    several unit operations should be registered.

    This class record logs and metadata like context or  time/end time.
    """

    _instances: List["OperationLogger"] = []

    def __init__(self, operation, related_to=None, sse_only=False, flash=False, **kwargs):
        # TODO add a way to not save password on app installation
        self.operation = operation
        self.related_to = related_to
        self.extra = kwargs
        self.started_at = None
        self.ended_at = None
        self.logger = None
        self.file_handler = None
        self.sse_handler = None
        self._name = None
        self.sse_only = sse_only
        self.flash = flash
        self.data_to_redact = []
        self.parent = self.parent_logger()
        self._instances.append(self)

        for filename in ["/etc/yunohost/mysql", "/etc/yunohost/psql"]:
            if os.path.exists(filename):
                self.data_to_redact.append(read_file(filename).strip())

        self.started_by = None
        if not self.parent:
            if Moulinette.interface.type == "api":
                try:
                    from yunohost.authenticators.ldap_admin import Authenticator as Auth
                    auth = Auth().get_session_cookie()
                    self.started_by = auth["user"]
                except Exception:
                    # During postinstall, we're not actually authenticated so eeeh what happens exactly?
                    self.started_by = "root"
            elif "SUDO_USER" in os.environ:
                self.started_by = os.environ["SUDO_USER"]
            elif not os.isatty(1):
                self.started_by = "noninteractive"
            else:
                self.started_by = "root"

        if not os.path.exists(OPERATIONS_PATH):
            os.makedirs(OPERATIONS_PATH)

        # Autostart the logger for flash operations ?
        if self.flash:
            self.start()

    def parent_logger(self):
        # If there are other operation logger instances
        for instance in reversed(self._instances):
            # Is one of these operation logger started but not yet done ?
            if instance.started_at is not None and instance.ended_at is None:
                # We are a child of the first one we found
                return instance.name

        # If no lock exists, we are probably in tests or yunohost is used as a
        # lib ... let's not really care about that case and assume we're the
        # root logger then.
        if not os.path.exists("/var/run/moulinette_yunohost.lock"):
            return None

        locks = read_file("/var/run/moulinette_yunohost.lock").strip().split("\n")
        # If we're the process with the lock, we're the root logger
        if locks == [] or str(os.getpid()) in locks:
            return None

        # If we get here, we are in a yunohost command called by a yunohost
        # (maybe indirectly from an app script for example...)
        #
        # The strategy is :
        # 1. list 20 most recent log files
        # 2. iterate over the PID of parent processes
        # 3. see if parent process has some log file open (being actively
        # written in)
        # 4. if among those file, there's an operation log file, we use the id
        # of the most recent file

        recent_operation_logs = sorted(
            glob.iglob(OPERATIONS_PATH + "*.log"), key=os.path.getctime, reverse=True
        )[:20]

        proc = psutil.Process().parent()
        while proc is not None:
            # We use proc.open_files() to list files opened / actively used by this proc
            # We only keep files matching a recent yunohost operation log
            active_logs = sorted(
                (f.path for f in proc.open_files() if f.path in recent_operation_logs),
                key=os.path.getctime,
                reverse=True,
            )
            if active_logs != []:
                # extra the log if from the full path
                return os.path.basename(active_logs[0])[:-4]
            else:
                proc = proc.parent()
                continue

        # If nothing found, assume we're the root operation logger
        return None

    def start(self):
        """
        Start to record logs that change the system
        Until this start method is run, no unit operation will be registered.
        """

        if self.started_at is None:
            self.started_at = datetime.utcnow()
            self.flush()
            self._register_log()
            if self.sse_handler is not None and not self.flash:
                self.sse_handler.emit_operation_start(self.started_at, _get_description_from_name(self.name), self.started_by)

    @property
    def md_path(self):
        """
        Metadata path file
        """
        return f"{OPERATIONS_PATH}/{self.name}.yml"

    @property
    def log_path(self):
        """
        Log path file
        """
        return f"{OPERATIONS_PATH}/{self.name}.log"

    def _register_log(self):
        """
        Register log with a handler connected on log system
        """

        if not self.sse_only and not self.flash:
            self.file_handler = FileHandler(self.log_path)
            # We use a custom formatter that's able to redact all stuff in self.data_to_redact
            # N.B. : the subtle thing here is that the class will remember a pointer to the list,
            # so we can directly append stuff to self.data_to_redact and that'll be automatically
            # propagated to the RedactingFormatter
            self.file_handler.formatter = RedactingFormatter(
                "%(asctime)s: %(levelname)s - %(message)s", self.data_to_redact
            )

        # Only do this one for the main parent operation
        if not self.parent:
            from yunohost.utils.sse import SSELogStreamingHandler
            self.sse_handler = SSELogStreamingHandler(self.name, flash=self.flash)
            self.sse_handler.level = INFO if not self.flash else SUCCESS
            self.sse_handler.formatter = RedactingFormatter(
                "%(message)s", self.data_to_redact
            )

        # Listen to the root logger
        self.logger = getLogger("yunohost")
        if self.file_handler is not None:
            self.logger.addHandler(self.file_handler)

        if self.sse_handler is not None:
            self.logger.addHandler(self.sse_handler)

    def flush(self):
        """
        Write or rewrite the metadata file with all metadata known
        """
        if self.sse_only or self.flash:
            return

        metadata = copy.copy(self.metadata)

        # Remove lower-case keys ... this is because with the new v2 app packaging,
        # all settings are included in the env but we probably don't want to dump all of these
        # which may contain various secret/private data ...
        if "env" in metadata:
            metadata["env"] = {
                k: v for k, v in metadata["env"].items() if k == k.upper()
            }

        dump = yaml.safe_dump(metadata, default_flow_style=False)
        for data in self.data_to_redact:
            # N.B. : we need quotes here, otherwise yaml isn't happy about loading the yml later
            dump = dump.replace(data, "'**********'")
        with open(self.md_path, "w") as outfile:
            outfile.write(dump)

    @property
    def name(self):
        """
        Name of the operation
        This name is used as filename, so don't use space
        """
        if self._name is not None:
            return self._name

        name = [self.started_at.strftime("%Y%m%d-%H%M%S")]
        name += [self.operation]

        if hasattr(self, "name_parameter_override"):
            # This is for special cases where the operation is not really
            # unitary. For instance, the regen conf cannot be logged "per
            # service" because of the way it's built
            name.append(self.name_parameter_override)
        elif self.related_to:
            # We use the name of the first related thing
            name.append(self.related_to[0][1])

        self._name = "-".join(name)
        return self._name

    @property
    def metadata(self):
        """
        Dictionnary of all metadata collected
        """

        data = {
            "started_at": self.started_at,
            "operation": self.operation,
            "parent": self.parent,
            "yunohost_version": get_ynh_package_version("yunohost")["version"],
            "interface": Moulinette.interface.type,
        }
        if self.related_to is not None:
            data["related_to"] = self.related_to
        if self.ended_at is not None:
            data["ended_at"] = self.ended_at
            data["success"] = self._success
            if self.error is not None:
                data["error"] = self._error
        if self.started_by is not None:
            data["started_by"] = self.started_by
        # TODO: detect if 'extra' erase some key of 'data'
        data.update(self.extra)
        # Remove the 'args' arg from args (yodawg). It corresponds to url-encoded args for app install, config panel set, etc
        # Because the data are url encoded, it's hell to properly redact secrets inside it,
        # and the useful info is usually already available in `env` too
        if "args" in data and isinstance(data["args"], dict) and "args" in data["args"]:
            data["args"].pop("args")
        return data

    def success(self):
        """
        Declare the success end of the unit operation
        """
        self.close()

    def error(self, error):
        """
        Declare the failure of the unit operation
        """
        return self.close(error)

    def close(self, error=None):
        """
        Close properly the unit operation
        """

        # When the error happen's in the is_unit_operation try/except,
        # we want to inject the log ref in the exception, such that it may be
        # transmitted to the webadmin which can then redirect to the appropriate
        # log page
        if (
            self.started_at
            and isinstance(error, Exception)
            and not isinstance(error, YunohostValidationError)
        ):
            error.log_ref = self.name

        if self.ended_at is not None or self.started_at is None:
            return
        if error is not None and not isinstance(error, str):
            error = str(error)

        self.ended_at = datetime.utcnow()
        self._error = error
        self._success = error is None

        if self.sse_handler is not None:
            if not self.flash:
                self.sse_handler.emit_operation_end(self.ended_at, self._success, self._error)
            elif self._error:
                self.sse_handler.emit_error_toast(self._error)

        if self.file_handler is not None:
            self.logger.removeHandler(self.file_handler)
            self.file_handler.close()
        if self.sse_handler is not None:
            self.logger.removeHandler(self.sse_handler)
            self.sse_handler.close()

        is_api = Moulinette.interface.type == "api"
        desc = _get_description_from_name(self.name)
        if error is None:
            if is_api:
                msg = m18n.n("log_link_to_log", name=self.name, desc=desc)
            else:
                msg = m18n.n("log_help_to_get_log", name=self.name, desc=desc)
            logger.debug(msg)
        else:
            if is_api:
                msg = (
                    "<strong>"
                    + m18n.n("log_link_to_failed_log", name=self.name, desc=desc)
                    + "</strong>"
                )
            else:
                msg = m18n.n("log_help_to_get_failed_log", name=self.name, desc=desc)
            logger.info(msg)
        self.flush()
        return msg

    def __del__(self):
        """
        Try to close the unit operation, if it's missing.
        The missing of the message below could help to see an electrical
        shortage.
        """
        if self.ended_at is not None or self.started_at is None:
            return
        else:
            self.error(m18n.n("log_operation_unit_unclosed_properly"))

    def dump_script_log_extract_for_debugging(self):
        with open(self.log_path, "r") as f:
            lines = f.readlines()

        # A line typically looks like
        # 2019-10-19 16:10:27,611: DEBUG - + mysql -u piwigo --password=********** -B piwigo
        # And we just want the part starting by "DEBUG - "
        lines = [line for line in lines if ":" in line.strip()]
        lines = [line.strip().split(": ", 1)[-1] for line in lines]
        # And we ignore boring/irrelevant lines
        # Annnnnnd we also ignore lines matching [number] + such as
        # 72971 [37m[1mDEBUG [m29739 + ynh_exit_properly
        # which are lines from backup-before-upgrade or restore-after-failed-upgrade ...
        filters = [re.compile(f_) for f_ in BORING_LOG_LINES]
        filters.append(re.compile(r"\d+ \+ "))
        lines = [
            line
            for line in lines
            if not any(filter_.search(line) for filter_ in filters)
        ]

        lines_to_display = []

        # Get the 20 lines before the last 'ynh_exit_properly'
        rev_lines = list(reversed(lines))
        for i, line in enumerate(rev_lines[:50]):
            if line.endswith("+ ynh_exit_properly"):
                lines_to_display = reversed(rev_lines[i : i + 20])
                break

        # If didnt find anything, just get the last 20 lines
        if not lines_to_display:
            lines_to_display = lines[-20:]

        logger.warning(
            "Here's an extract of the logs before the crash. It might help debugging the error:"
        )
        for line in lines_to_display:
            logger.info(line)


def _get_datetime_from_name(name):
    # Filenames are expected to follow the format:
    # 20200831-170740-short_description-and-stuff

    raw_datetime = " ".join(name.split("-")[:2])
    return datetime.strptime(raw_datetime, "%Y%m%d %H%M%S")


def _get_description_from_name(name):
    """
    Return the translated description from the filename
    """

    parts = name.split("-", 3)
    try:
        try:
            datetime.strptime(" ".join(parts[:2]), "%Y%m%d %H%M%S")
        except ValueError:
            key = "log_" + parts[0]
            args = parts[1:]
        else:
            key = "log_" + parts[2]
            args = parts[3:]
        return m18n.n(key, *args)
    except IndexError:
        return name


@is_unit_operation(flash=True)
def log_share(path):
    return log_show(path, share=True)<|MERGE_RESOLUTION|>--- conflicted
+++ resolved
@@ -24,12 +24,8 @@
 import re
 import time
 from datetime import datetime, timedelta
-<<<<<<< HEAD
 from logging import FileHandler, getLogger, Formatter, INFO
-=======
->>>>>>> a1267d67
 from io import IOBase
-from logging import FileHandler, Formatter, getLogger
 from typing import List
 
 import psutil
@@ -37,14 +33,10 @@
 from moulinette import Moulinette, m18n
 from moulinette.core import MoulinetteError
 from moulinette.utils.filesystem import read_file, read_yaml
+from moulinette.utils.log import SUCCESS
 
 from yunohost.utils.error import YunohostError, YunohostValidationError
 from yunohost.utils.system import get_ynh_package_version
-<<<<<<< HEAD
-from moulinette.utils.filesystem import read_file, read_yaml
-from moulinette.utils.log import SUCCESS
-=======
->>>>>>> a1267d67
 
 logger = getLogger("yunohost.log")
 
@@ -431,15 +423,7 @@
     return infos
 
 
-<<<<<<< HEAD
-from typing import TypeVar, Callable, Concatenate, ParamSpec
-=======
-def log_share(path):
-    return log_show(path, share=True)
-
-
 from typing import Callable, Concatenate, ParamSpec, TypeVar
->>>>>>> a1267d67
 
 # FuncT = TypeVar("FuncT", bound=Callable[..., Any])
 Param = ParamSpec("Param")
